--- conflicted
+++ resolved
@@ -48,14 +48,12 @@
  
 * @lbenedix and @shyamz-22 improved the way auth config for teams are validated. Now operators cannot start a web node with an empty `--main-team-config` file, and `fly set-team` will fail if it would result in a team with no possible members. This prevents scenarios where users can get [accidentally locked out](https://github.com/concourse/concourse/issues/5595) of concourse. #5596
 
-<<<<<<< HEAD
 #### <sub><sup><a name="5013" href="#5013">:link:</a></sup></sub> feature
 
 * Support path templating for secret lookups in Vault credential manager.
 
   Previously, pipeline and team secrets would always be searched for under "/prefix/TEAM/PIPELINE/" or "/prefix/TEAM/", where you could customize the prefix but nothing else. Now you can supply your own templates if your secret collections are organized differently, including for use in `var_sources`. #5013
-=======
+
 #### <sub><sup><a name="5622" href="#5622">:link:</a></sup></sub> fix
 
-* @evanchaoli enhanced to change the Web UI and `fly teams` to show teams ordering by team names, which allows users who are participated in many teams to find a specific team easily.
->>>>>>> 974be9c1
+* @evanchaoli enhanced to change the Web UI and `fly teams` to show teams ordering by team names, which allows users who are participated in many teams to find a specific team easily.