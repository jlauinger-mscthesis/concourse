--- conflicted
+++ resolved
@@ -144,9 +144,9 @@
 changeToBuild : BuildPageType -> ET (Model r)
 changeToBuild pageType ( model, effects ) =
     case pageType of
-        JobBuildPage { buildName } ->
+        JobBuildPage buildID ->
             ( model.history
-                |> List.Extra.find (.name >> (==) buildName)
+                |> List.Extra.find (.name >> (==) buildID.buildName)
                 |> Maybe.map
                     (\b ->
                         { model
@@ -439,18 +439,11 @@
         BuildTriggered (Ok b) ->
             ( { model
                 | history =
-<<<<<<< HEAD
                     ({ id = b.id
                      , name = b.name
                      , status = b.status
+                     , duration = b.duration
                      }
-=======
-                    { id = b.id
-                    , name = b.name
-                    , status = b.status
-                    , duration = b.duration
-                    }
->>>>>>> 4bde6a2d
                         :: model.history
                     )
                         |> List.sortWith
