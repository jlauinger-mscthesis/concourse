module Pipeline.Pipeline exposing
    ( Flags
    , Model
    , changeToPipelineAndGroups
    , getUpdateMessage
    , handleCallback
    , handleDelivery
    , init
    , subscriptions
    , update
    , view
    )

import Callback exposing (Callback(..))
import Char
import Colors
import Concourse
import Concourse.Cli as Cli
import Effects exposing (Effect(..))
import Html exposing (Html)
import Html.Attributes
    exposing
        ( class
        , height
        , href
        , id
        , src
        , width
        )
import Html.Attributes.Aria exposing (ariaLabel)
import Http
import Json.Decode
import Json.Encode
import Pipeline.Msgs exposing (Msg(..))
import Pipeline.Styles as Styles
import RemoteData exposing (..)
import Routes
import StrictEvents exposing (onLeftClickOrShiftLeftClick)
import Subscription exposing (Delivery(..), Interval(..), Subscription(..))
import Svg exposing (..)
import Svg.Attributes as SvgAttributes
import Time exposing (Time)
import TopBar.Model
import TopBar.Styles
import TopBar.TopBar as TopBar
import UpdateMsg exposing (UpdateMsg)
import UserState exposing (UserState)


type alias Model =
    TopBar.Model.Model
        { pipelineLocator : Concourse.PipelineIdentifier
        , pipeline : WebData Concourse.Pipeline
        , fetchedJobs : Maybe Json.Encode.Value
        , fetchedResources : Maybe Json.Encode.Value
        , renderedJobs : Maybe Json.Encode.Value
        , renderedResources : Maybe Json.Encode.Value
        , concourseVersion : String
        , turbulenceImgSrc : String
        , experiencingTurbulence : Bool
        , selectedGroups : List String
        , hideLegend : Bool
        , hideLegendCounter : Time
        }


type alias Flags =
    { pipelineLocator : Concourse.PipelineIdentifier
    , turbulenceImgSrc : String
    , selectedGroups : List String
    }


init : Flags -> ( Model, List Effect )
init flags =
    let
        ( topBar, topBarEffects ) =
            TopBar.init { route = Routes.Pipeline { id = flags.pipelineLocator, groups = flags.selectedGroups } }

        model =
            { concourseVersion = ""
            , turbulenceImgSrc = flags.turbulenceImgSrc
            , pipelineLocator = flags.pipelineLocator
            , pipeline = RemoteData.NotAsked
            , fetchedJobs = Nothing
            , fetchedResources = Nothing
            , renderedJobs = Nothing
            , renderedResources = Nothing
            , experiencingTurbulence = False
            , hideLegend = False
            , hideLegendCounter = 0
            , selectedGroups = flags.selectedGroups
            , isUserMenuExpanded = topBar.isUserMenuExpanded
            , isPinMenuExpanded = topBar.isPinMenuExpanded
            , middleSection = topBar.middleSection
            , teams = topBar.teams
            , screenSize = topBar.screenSize
            , highDensity = topBar.highDensity
            }
    in
    ( model, [ FetchPipeline flags.pipelineLocator, FetchVersion, ResetPipelineFocus ] ++ topBarEffects )


changeToPipelineAndGroups : Flags -> Model -> ( Model, List Effect )
changeToPipelineAndGroups flags model =
    if model.pipelineLocator == flags.pipelineLocator then
        let
            ( newModel, effects ) =
                renderIfNeeded ( { model | selectedGroups = flags.selectedGroups }, [] )
        in
        ( newModel, effects ++ [ ResetPipelineFocus ] )

    else
        init flags


loadPipeline : Concourse.PipelineIdentifier -> Model -> ( Model, List Effect )
loadPipeline pipelineLocator model =
    ( { model | pipelineLocator = pipelineLocator }
    , [ FetchPipeline pipelineLocator, FetchVersion, ResetPipelineFocus ]
    )


timeUntilHidden : Time
timeUntilHidden =
    10 * Time.second


timeUntilHiddenCheckInterval : Time
timeUntilHiddenCheckInterval =
    1 * Time.second


getUpdateMessage : Model -> UpdateMsg
getUpdateMessage model =
    case model.pipeline of
        RemoteData.Failure _ ->
            UpdateMsg.NotFound

        _ ->
            UpdateMsg.AOK


handleCallback : Callback -> ( Model, List Effect ) -> ( Model, List Effect )
handleCallback msg =
    TopBar.handleCallback msg >> handleCallbackWithoutTopBar msg


handleCallbackWithoutTopBar : Callback -> ( Model, List Effect ) -> ( Model, List Effect )
handleCallbackWithoutTopBar callback ( model, effects ) =
    let
        redirectToLoginIfUnauthenticated status =
            if status.code == 401 then
                [ RedirectToLogin ]

            else
                []
    in
    case callback of
        PipelineFetched (Ok pipeline) ->
            ( { model | pipeline = RemoteData.Success pipeline }
            , effects
                ++ [ FetchJobs model.pipelineLocator
                   , FetchResources model.pipelineLocator
                   , SetTitle <| pipeline.name ++ " - "
                   ]
            )

        PipelineFetched (Err err) ->
            case err of
                Http.BadStatus { status } ->
                    if status.code == 404 then
                        ( { model | pipeline = RemoteData.Failure err }, effects )

                    else
                        ( model, effects ++ redirectToLoginIfUnauthenticated status )

                _ ->
                    renderIfNeeded ( { model | experiencingTurbulence = True }, effects )

        JobsFetched (Ok fetchedJobs) ->
            renderIfNeeded ( { model | fetchedJobs = Just fetchedJobs, experiencingTurbulence = False }, effects )

        JobsFetched (Err err) ->
            case err of
                Http.BadStatus { status } ->
                    ( model, effects ++ redirectToLoginIfUnauthenticated status )

                _ ->
                    renderIfNeeded ( { model | fetchedJobs = Nothing, experiencingTurbulence = True }, effects )

        ResourcesFetched (Ok fetchedResources) ->
            renderIfNeeded ( { model | fetchedResources = Just fetchedResources, experiencingTurbulence = False }, effects )

        ResourcesFetched (Err err) ->
            case err of
                Http.BadStatus { status } ->
                    ( model, effects ++ redirectToLoginIfUnauthenticated status )

                _ ->
                    renderIfNeeded ( { model | fetchedResources = Nothing, experiencingTurbulence = True }, effects )

        VersionFetched (Ok version) ->
            ( { model | concourseVersion = version, experiencingTurbulence = False }, effects )

        VersionFetched (Err err) ->
            flip always (Debug.log "failed to fetch version" err) <|
                ( { model | experiencingTurbulence = True }, effects )

        _ ->
            ( model, effects )


handleDelivery : Delivery -> ( Model, List Effect ) -> ( Model, List Effect )
handleDelivery delivery ( model, effects ) =
    case delivery of
        KeyDown keycode ->
            ( { model | hideLegend = False, hideLegendCounter = 0 }
            , if (Char.fromCode keycode |> Char.toLower) == 'f' then
                effects ++ [ ResetPipelineFocus ]

              else
                effects
            )

        Moused ->
            ( { model | hideLegend = False, hideLegendCounter = 0 }, effects )

        ClockTicked OneSecond _ ->
            if model.hideLegendCounter + timeUntilHiddenCheckInterval > timeUntilHidden then
                ( { model | hideLegend = True }, effects )

            else
                ( { model | hideLegendCounter = model.hideLegendCounter + timeUntilHiddenCheckInterval }
                , effects
                )

        ClockTicked FiveSeconds _ ->
            ( model, effects ++ [ FetchPipeline model.pipelineLocator ] )

        ClockTicked OneMinute _ ->
            ( model, effects ++ [ FetchVersion ] )

        _ ->
            ( model, effects )


update : Msg -> ( Model, List Effect ) -> ( Model, List Effect )
update msg ( model, effects ) =
    case msg of
        PipelineIdentifierFetched pipelineIdentifier ->
            ( model, effects ++ [ FetchPipeline pipelineIdentifier ] )

        ToggleGroup group ->
            ( model, effects ++ [ NavigateTo <| getNextUrl (toggleGroup group model.selectedGroups model.pipeline) model ] )

        SetGroups groups ->
            ( model, effects ++ [ NavigateTo <| getNextUrl groups model ] )

        FromTopBar msg ->
            TopBar.update msg ( model, effects )


getPinnedResources : Model -> List ( String, Concourse.Version )
getPinnedResources model =
    case model.fetchedResources of
        Nothing ->
            []

        Just res ->
            Json.Decode.decodeValue (Json.Decode.list Concourse.decodeResource) res
                |> Result.withDefault []
                |> List.filterMap (\r -> Maybe.map (\v -> ( r.name, v )) r.pinnedVersion)


subscriptions : Model -> List Subscription
subscriptions model =
    [ OnClockTick OneMinute
    , OnClockTick FiveSeconds
    , OnClockTick OneSecond
    , OnMouse
    , OnKeyDown
    ]


view : UserState -> Model -> Html Msg
view userState model =
    let
        pipelineState =
            TopBar.Model.HasPipeline
                { pinnedResources = getPinnedResources model
                , pipeline = model.pipelineLocator
                , isPaused = isPaused model.pipeline
                }
    in
    Html.div [ Html.Attributes.style [ ( "height", "100%" ) ] ]
        [ Html.div
            [ Html.Attributes.style TopBar.Styles.pageIncludingTopBar, id "page-including-top-bar" ]
<<<<<<< HEAD
            [ Html.map FromTopBar <| TopBar.view userState pipelineState model.topBar
=======
            [ Html.map FromTopBar <| HS.toUnstyled <| TopBar.view userState pipelineState model
>>>>>>> 0d5e8be9
            , Html.div
                [ Html.Attributes.style TopBar.Styles.pipelinePageBelowTopBar
                , id "page-below-top-bar"
                ]
                [ viewSubPage model ]
            ]
        ]


isPaused : WebData Concourse.Pipeline -> Bool
isPaused p =
    RemoteData.withDefault False (RemoteData.map .paused p)


viewSubPage : Model -> Html Msg
viewSubPage model =
    Html.div [ class "pipeline-view" ]
        [ viewGroupsBar model
        , Html.div [ class "pipeline-content" ]
            [ Svg.svg
                [ SvgAttributes.class "pipeline-graph test" ]
                []
            , Html.div
                [ if model.experiencingTurbulence then
                    class "error-message"

                  else
                    class "error-message hidden"
                ]
                [ Html.div [ class "message" ]
                    [ Html.img [ src model.turbulenceImgSrc, class "seatbelt" ] []
                    , Html.p [] [ Html.text "experiencing turbulence" ]
                    , Html.p [ class "explanation" ] []
                    ]
                ]
            , if model.hideLegend then
                Html.text ""

              else
                Html.dl
                    [ id "legend", class "legend" ]
                    [ Html.dt [ class "succeeded" ] []
                    , Html.dd [] [ Html.text "succeeded" ]
                    , Html.dt [ class "errored" ] []
                    , Html.dd [] [ Html.text "errored" ]
                    , Html.dt [ class "aborted" ] []
                    , Html.dd [] [ Html.text "aborted" ]
                    , Html.dt [ class "paused" ] []
                    , Html.dd [] [ Html.text "paused" ]
                    , Html.dt [ Html.Attributes.style [ ( "background-color", Colors.pinned ) ] ] []
                    , Html.dd [] [ Html.text "pinned" ]
                    , Html.dt [ class "failed" ] []
                    , Html.dd [] [ Html.text "failed" ]
                    , Html.dt [ class "pending" ] []
                    , Html.dd [] [ Html.text "pending" ]
                    , Html.dt [ class "started" ] []
                    , Html.dd [] [ Html.text "started" ]
                    , Html.dt [ class "dotted" ] [ Html.text "." ]
                    , Html.dd [] [ Html.text "dependency" ]
                    , Html.dt [ class "solid" ] [ Html.text "-" ]
                    , Html.dd [] [ Html.text "dependency (trigger)" ]
                    ]
            , Html.table [ class "lower-right-info" ]
                [ Html.tr []
                    [ Html.td [ class "label" ] [ Html.text "cli:" ]
                    , Html.td []
                        [ Html.ul [ class "cli-downloads" ] <|
                            List.map
                                (\cli ->
                                    Html.li []
                                        [ Html.a
                                            [ href <| Cli.downloadUrl cli
                                            , ariaLabel <| Cli.label cli
                                            , Html.Attributes.style <| cliIcon cli
                                            ]
                                            []
                                        ]
                                )
                                Cli.clis
                        ]
                    ]
                , Html.tr []
                    [ Html.td [ class "label" ] [ Html.text "version:" ]
                    , Html.td []
                        [ Html.div [ id "concourse-version" ]
                            [ Html.text "v"
                            , Html.span [ class "number" ] [ Html.text model.concourseVersion ]
                            ]
                        ]
                    ]
                ]
            ]
        ]


viewGroupsBar : Model -> Html Msg
viewGroupsBar model =
    let
        groupList =
            case model.pipeline of
                RemoteData.Success pipeline ->
                    List.map
                        (viewGroup
                            { selectedGroups = selectedGroupsOrDefault model
                            , pipelineLocator = model.pipelineLocator
                            }
                        )
                        pipeline.groups

                _ ->
                    []
    in
    if List.isEmpty groupList then
        Html.text ""

    else
        Html.nav
            [ id "groups-bar"
            , Html.Attributes.style Styles.groupsBar
            ]
            [ Html.ul
                [ Html.Attributes.style Styles.groupsList ]
                groupList
            ]


viewGroup :
    { a
        | selectedGroups : List String
        , pipelineLocator : Concourse.PipelineIdentifier
    }
    -> Concourse.PipelineGroup
    -> Html Msg
viewGroup { selectedGroups, pipelineLocator } grp =
    let
        url =
            Routes.toString <|
                Routes.Pipeline { id = pipelineLocator, groups = [] }
    in
    Html.li
        []
        [ Html.a
            [ Html.Attributes.href <| url ++ "?groups=" ++ grp.name
            , Html.Attributes.style <| Styles.groupItem <| List.member grp.name selectedGroups
            , onLeftClickOrShiftLeftClick
                (SetGroups [ grp.name ])
                (ToggleGroup grp)
            ]
            [ Html.text grp.name ]
        ]


jobAppearsInGroups : List String -> Concourse.PipelineIdentifier -> Json.Encode.Value -> Bool
jobAppearsInGroups groupNames pi jobJson =
    let
        concourseJob =
            Json.Decode.decodeValue (Concourse.decodeJob pi) jobJson
    in
    case concourseJob of
        Ok cj ->
            anyIntersect cj.groups groupNames

        Err err ->
            flip always (Debug.log "failed to check if job is in group" err) <|
                False


expandJsonList : Json.Encode.Value -> List Json.Decode.Value
expandJsonList flatList =
    let
        result =
            Json.Decode.decodeValue (Json.Decode.list Json.Decode.value) flatList
    in
    case result of
        Ok res ->
            res

        Err err ->
            []


filterJobs : Model -> Json.Encode.Value -> Json.Encode.Value
filterJobs model value =
    Json.Encode.list <|
        List.filter
            (jobAppearsInGroups (activeGroups model) model.pipelineLocator)
            (expandJsonList value)


activeGroups : Model -> List String
activeGroups model =
    case ( model.selectedGroups, model.pipeline |> RemoteData.toMaybe |> Maybe.andThen (List.head << .groups) ) of
        ( [], Just firstGroup ) ->
            [ firstGroup.name ]

        ( groups, _ ) ->
            groups


renderIfNeeded : ( Model, List Effect ) -> ( Model, List Effect )
renderIfNeeded ( model, effects ) =
    case ( model.fetchedResources, model.fetchedJobs ) of
        ( Just fetchedResources, Just fetchedJobs ) ->
            let
                filteredFetchedJobs =
                    if List.isEmpty (activeGroups model) then
                        fetchedJobs

                    else
                        filterJobs model fetchedJobs
            in
            case ( model.renderedResources, model.renderedJobs ) of
                ( Just renderedResources, Just renderedJobs ) ->
                    if
                        (expandJsonList renderedJobs /= expandJsonList filteredFetchedJobs)
                            || (expandJsonList renderedResources /= expandJsonList fetchedResources)
                    then
                        ( { model
                            | renderedJobs = Just filteredFetchedJobs
                            , renderedResources = Just fetchedResources
                          }
                        , effects ++ [ RenderPipeline filteredFetchedJobs fetchedResources ]
                        )

                    else
                        ( model, effects )

                _ ->
                    ( { model
                        | renderedJobs = Just filteredFetchedJobs
                        , renderedResources = Just fetchedResources
                      }
                    , effects ++ [ RenderPipeline filteredFetchedJobs fetchedResources ]
                    )

        _ ->
            ( model, effects )


anyIntersect : List a -> List a -> Bool
anyIntersect list1 list2 =
    case list1 of
        [] ->
            False

        first :: rest ->
            if List.member first list2 then
                True

            else
                anyIntersect rest list2


toggleGroup : Concourse.PipelineGroup -> List String -> WebData Concourse.Pipeline -> List String
toggleGroup grp names mpipeline =
    if List.member grp.name names then
        List.filter ((/=) grp.name) names

    else if List.isEmpty names then
        grp.name :: getDefaultSelectedGroups mpipeline

    else
        grp.name :: names


selectedGroupsOrDefault : Model -> List String
selectedGroupsOrDefault model =
    if List.isEmpty model.selectedGroups then
        getDefaultSelectedGroups model.pipeline

    else
        model.selectedGroups


getDefaultSelectedGroups : WebData Concourse.Pipeline -> List String
getDefaultSelectedGroups pipeline =
    case pipeline of
        RemoteData.Success pipeline ->
            case List.head pipeline.groups of
                Nothing ->
                    []

                Just first ->
                    [ first.name ]

        _ ->
            []


getNextUrl : List String -> Model -> String
getNextUrl newGroups model =
    Routes.toString <|
        Routes.Pipeline { id = model.pipelineLocator, groups = newGroups }


cliIcon : Cli.Cli -> List ( String, String )
cliIcon cli =
    [ ( "width", "12px" )
    , ( "height", "12px" )
    , ( "background-image", Cli.iconUrl cli )
    , ( "background-repeat", "no-repeat" )
    , ( "background-position", "50% 50%" )
    , ( "background-size", "contain" )
    , ( "display", "inline-block" )
    ]<|MERGE_RESOLUTION|>--- conflicted
+++ resolved
@@ -296,11 +296,7 @@
     Html.div [ Html.Attributes.style [ ( "height", "100%" ) ] ]
         [ Html.div
             [ Html.Attributes.style TopBar.Styles.pageIncludingTopBar, id "page-including-top-bar" ]
-<<<<<<< HEAD
-            [ Html.map FromTopBar <| TopBar.view userState pipelineState model.topBar
-=======
-            [ Html.map FromTopBar <| HS.toUnstyled <| TopBar.view userState pipelineState model
->>>>>>> 0d5e8be9
+            [ Html.map FromTopBar <| TopBar.view userState pipelineState model
             , Html.div
                 [ Html.Attributes.style TopBar.Styles.pipelinePageBelowTopBar
                 , id "page-below-top-bar"
