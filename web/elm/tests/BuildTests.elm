--- conflicted
+++ resolved
@@ -21,11 +21,8 @@
 import Effects
 import Expect
 import Html.Attributes as Attr
-<<<<<<< HEAD
 import Http
-=======
 import Keycodes
->>>>>>> b20ee677
 import Routes
 import Subscription exposing (Delivery(..), Interval(..))
 import Test exposing (..)
@@ -292,51 +289,12 @@
                         , containing [ text "log message" ]
                         ]
                     |> Query.has [ class "highlighted-line" ]
-<<<<<<< HEAD
         , test "shows passport officer when build plan request gives 401" <|
             \_ ->
-                Application.init
-                    { turbulenceImgSrc = ""
-                    , notFoundImgSrc = ""
-                    , csrfToken = ""
-                    , authToken = ""
-                    , pipelineRunningKeyframes = ""
-                    }
-                    { href = ""
-                    , host = ""
-                    , hostname = ""
-                    , protocol = ""
-                    , origin = ""
-                    , port_ = ""
-                    , pathname = "/teams/t/pipelines/p/jobs/j/builds/1"
-                    , search = ""
-                    , hash = ""
-                    , username = ""
-                    , password = ""
-                    }
-                    |> Tuple.first
+                initFromApplication
                     |> Application.handleCallback
                         (Effects.SubPage 1)
-                        (Callback.BuildFetched <|
-                            Ok
-                                ( 1
-                                , { id = 1
-                                  , name = "1"
-                                  , job =
-                                        Just
-                                            { jobName = "j"
-                                            , pipelineName = "p"
-                                            , teamName = "t"
-                                            }
-                                  , status = Concourse.BuildStatusSucceeded
-                                  , duration =
-                                        { startedAt = Just (Date.fromTime 0)
-                                        , finishedAt = Just (Date.fromTime 0)
-                                        }
-                                  , reapTime = Nothing
-                                  }
-                                )
-                        )
+                        (Callback.BuildFetched <| Ok ( 1, theBuild ))
                     |> Tuple.first
                     |> Application.handleCallback
                         (Effects.SubPage 1)
@@ -356,10 +314,7 @@
                     |> Application.view
                     |> Query.fromHtml
                     |> Query.has [ class "not-authorized" ]
-        , test "pressing 'T' twice triggers two builds" <|
-=======
         , test "events from a different build are discarded" <|
->>>>>>> b20ee677
             \_ ->
                 Application.init
                     { turbulenceImgSrc = ""
