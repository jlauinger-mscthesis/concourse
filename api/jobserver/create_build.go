package jobserver

import (
	"encoding/json"
	"fmt"
	"net/http"

	"github.com/concourse/atc/api/present"
	"github.com/concourse/atc/db"
)

func (s *Server) CreateJobBuild(pipelineDB db.PipelineDB) http.Handler {
	return http.HandlerFunc(func(w http.ResponseWriter, r *http.Request) {
		logger := s.logger.Session("create-job-build")

		jobName := r.FormValue(":job_name")

		config, _, found, err := pipelineDB.GetConfig()
		if err != nil {
			logger.Error("could-not-get-pipeline-config", err)
			w.WriteHeader(http.StatusInternalServerError)
			return
		}

		if !found {
			w.WriteHeader(http.StatusNotFound)
			return
		}

		job, found := config.Jobs.Lookup(jobName)
		if !found {
			w.WriteHeader(http.StatusNotFound)
			return
		}

<<<<<<< HEAD
		scheduler := s.schedulerFactory.BuildScheduler(pipelineDB, s.externalURL)
=======
		if job.DisableManualTrigger {
			w.WriteHeader(http.StatusConflict)
			return
		}

		scheduler := s.schedulerFactory.BuildScheduler(pipelineDB)
>>>>>>> 23abc92f

		build, _, err := scheduler.TriggerImmediately(logger, job, config.Resources, config.ResourceTypes)
		if err != nil {
			logger.Error("failed-to-trigger", err)
			w.WriteHeader(http.StatusInternalServerError)
			fmt.Fprintf(w, "failed to trigger: %s", err)
			return
		}

		json.NewEncoder(w).Encode(present.Build(build))
	})
}<|MERGE_RESOLUTION|>--- conflicted
+++ resolved
@@ -33,16 +33,12 @@
 			return
 		}
 
-<<<<<<< HEAD
-		scheduler := s.schedulerFactory.BuildScheduler(pipelineDB, s.externalURL)
-=======
 		if job.DisableManualTrigger {
 			w.WriteHeader(http.StatusConflict)
 			return
 		}
 
-		scheduler := s.schedulerFactory.BuildScheduler(pipelineDB)
->>>>>>> 23abc92f
+		scheduler := s.schedulerFactory.BuildScheduler(pipelineDB, s.externalURL)
 
 		build, _, err := scheduler.TriggerImmediately(logger, job, config.Resources, config.ResourceTypes)
 		if err != nil {
