--- conflicted
+++ resolved
@@ -26,12 +26,9 @@
 	resourceCheckingInterval     time.Duration
 	externalURL                  string
 	variablesFactory             creds.VariablesFactory
-<<<<<<< HEAD
+	strategy                     worker.ContainerPlacementStrategy
 
 	conn db.Conn
-=======
-	strategy                     worker.ContainerPlacementStrategy
->>>>>>> 425244de
 }
 
 var ContainerExpiries = db.ContainerOwnerExpiries{
@@ -41,11 +38,8 @@
 }
 
 func NewScannerFactory(
-<<<<<<< HEAD
 	conn db.Conn,
-=======
 	pool worker.Pool,
->>>>>>> 425244de
 	resourceFactory resource.ResourceFactory,
 	resourceTypeCheckingInterval time.Duration,
 	resourceCheckingInterval time.Duration,
@@ -54,11 +48,8 @@
 	strategy worker.ContainerPlacementStrategy,
 ) ScannerFactory {
 	return &scannerFactory{
-<<<<<<< HEAD
 		conn:                         conn,
-=======
 		pool:                         pool,
->>>>>>> 425244de
 		resourceFactory:              resourceFactory,
 		resourceCheckingInterval:     resourceCheckingInterval,
 		resourceTypeCheckingInterval: resourceTypeCheckingInterval,
