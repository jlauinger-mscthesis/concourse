package resource_test

import (
	"context"
	"errors"

	"code.cloudfoundry.org/garden"
	"code.cloudfoundry.org/garden/gardenfakes"
	"code.cloudfoundry.org/lager/lagertest"
	"github.com/cloudfoundry/bosh-cli/director/template"
	"github.com/concourse/concourse/atc"
	"github.com/concourse/concourse/atc/creds"
	"github.com/concourse/concourse/atc/db"
	"github.com/concourse/concourse/atc/db/dbfakes"
	"github.com/concourse/concourse/atc/resource"
	"github.com/concourse/concourse/atc/resource/resourcefakes"
	"github.com/concourse/concourse/atc/worker"
	"github.com/concourse/concourse/atc/worker/image"
	"github.com/concourse/concourse/atc/worker/workerfakes"

	. "github.com/onsi/ginkgo"
	. "github.com/onsi/gomega"
)

var _ = Describe("ResourceInstanceFetchSource", func() {
	var (
		fetchSourceFactory resource.FetchSourceFactory
		fetchSource        resource.FetchSource

		fakeContainer            *workerfakes.FakeContainer
		fakeVolume               *workerfakes.FakeVolume
		fakeResourceInstance     *resourcefakes.FakeResourceInstance
		fakeWorker               *workerfakes.FakeWorker
		fakeResourceCacheFactory *dbfakes.FakeResourceCacheFactory
		fakeResourceConfig       *dbfakes.FakeResourceConfig
		fakeUsedResourceCache    *dbfakes.FakeUsedResourceCache
		fakeDelegate             *workerfakes.FakeImageFetchingDelegate
		resourceTypes            creds.VersionedResourceTypes

		ctx    context.Context
		cancel func()
	)

	BeforeEach(func() {
		logger := lagertest.NewTestLogger("test")
		fakeContainer = new(workerfakes.FakeContainer)

		ctx, cancel = context.WithCancel(context.Background())

		fakeContainer.PropertyReturns("", errors.New("nope"))
		inProcess := new(gardenfakes.FakeProcess)
		inProcess.IDReturns("process-id")
		inProcess.WaitStub = func() (int, error) {
			return 0, nil
		}

		fakeContainer.AttachReturns(nil, errors.New("process not found"))

		fakeContainer.RunStub = func(spec garden.ProcessSpec, io garden.ProcessIO) (garden.Process, error) {
			_, err := io.Stdout.Write([]byte("{}"))
			Expect(err).NotTo(HaveOccurred())

			if spec.Path == "/info" {
				return inProcess, garden.ExecutableNotFoundError{Message: "file or directory not found"}
			} else {
				return inProcess, nil
			}
		}

		fakeVolume = new(workerfakes.FakeVolume)
		fakeContainer.VolumeMountsReturns([]worker.VolumeMount{
			{
				Volume:    fakeVolume,
				MountPath: atc.ResourcesDir("get"),
			},
		})

		fakeWorker = new(workerfakes.FakeWorker)
		fakeWorker.FindOrCreateContainerReturns(fakeContainer, nil)

		fakeResourceCacheFactory = new(dbfakes.FakeResourceCacheFactory)
		fakeUsedResourceCache = new(dbfakes.FakeUsedResourceCache)
		fakeResourceConfig = new(dbfakes.FakeResourceConfig)
		fakeUsedResourceCache.IDReturns(42)
		fakeUsedResourceCache.ResourceConfigReturns(fakeResourceConfig)
		fakeResourceCacheFactory.FindOrCreateResourceCacheReturns(fakeUsedResourceCache, nil)

		fakeResourceInstance = new(resourcefakes.FakeResourceInstance)
		fakeResourceInstance.ResourceCacheReturns(fakeUsedResourceCache)
		fakeResourceInstance.ContainerOwnerReturns(db.NewBuildStepContainerOwner(43, atc.PlanID("some-plan-id"), 42))
<<<<<<< HEAD
=======
		fakeResourceCacheFactory = new(dbfakes.FakeResourceCacheFactory)
		fakeResourceCacheFactory.UpdateResourceCacheMetadataReturns(nil)
		fakeResourceCacheFactory.ResourceCacheMetadataReturns([]db.ResourceConfigMetadataField{
			{Name: "some", Value: "metadata"},
		}, nil)
>>>>>>> 425244de

		fakeDelegate = new(workerfakes.FakeImageFetchingDelegate)

		variables := template.StaticVariables{
			"secret-custom": "source",
		}

		resourceTypes = creds.NewVersionedResourceTypes(variables, atc.VersionedResourceTypes{
			{
				ResourceType: atc.ResourceType{
					Name:   "custom-resource",
					Type:   "custom-type",
					Source: atc.Source{"some-custom": "((secret-custom))"},
				},
				Version: atc.Version{"some-custom": "version"},
			},
		})

		resourceFactory := resource.NewResourceFactory()
		fetchSourceFactory = resource.NewFetchSourceFactory(fakeResourceCacheFactory, resourceFactory)
		fetchSource = fetchSourceFactory.NewFetchSource(
			logger,
<<<<<<< HEAD
			image.NewGetEventHandler(),
			fakeResourceInstance,
=======
>>>>>>> 425244de
			fakeWorker,
			fakeResourceInstance,
			resourceTypes,
			worker.ContainerSpec{
				TeamID: 42,
				Tags:   []string{},
				ImageSpec: worker.ImageSpec{
					ResourceType: "fake-resource-type",
				},
				Outputs: map[string]string{
					"resource": resource.ResourcesDir("get"),
				},
			},
			resource.Session{},
			fakeDelegate,
		)
	})

	AfterEach(func() {
		cancel()
	})

	Describe("Find", func() {
		Context("when there is volume", func() {
			BeforeEach(func() {
				fakeResourceInstance.FindOnReturns(fakeVolume, true, nil)
			})

			It("finds initialized volume and returns it", func() {
				volume, found, err := fetchSource.Find()
				Expect(err).NotTo(HaveOccurred())
				Expect(found).To(BeTrue())
				Expect(volume).To(Equal(fakeVolume))
			})
		})

		Context("when there is no volume", func() {
			BeforeEach(func() {
				fakeResourceInstance.FindOnReturns(nil, false, nil)
			})

			It("does not find volume", func() {
				volume, found, err := fetchSource.Find()
				Expect(err).NotTo(HaveOccurred())
				Expect(found).To(BeFalse())
				Expect(volume).To(BeNil())
			})
		})
	})

	Describe("Create", func() {
		var (
			initErr error
			volume  worker.Volume
		)

		BeforeEach(func() {
			fakeResourceInstance.ResourceTypeReturns(resource.ResourceType("fake-resource-type"))
		})

		JustBeforeEach(func() {
			volume, initErr = fetchSource.Create(ctx)
		})

		Context("when there is initialized volume", func() {
			BeforeEach(func() {
				fakeResourceInstance.FindOnReturns(fakeVolume, true, nil)
			})

			It("does not fetch resource", func() {
				Expect(initErr).NotTo(HaveOccurred())
				Expect(fakeWorker.FindOrCreateContainerCallCount()).To(Equal(0))
			})

			It("finds initialized volume and returns it", func() {
				Expect(initErr).NotTo(HaveOccurred())
				Expect(volume).To(Equal(fakeVolume))
			})
		})

		Context("when there is no initialized volume", func() {
			BeforeEach(func() {
				fakeResourceInstance.FindOnReturns(nil, false, nil)
			})

			It("creates container with volume and worker", func() {
				Expect(initErr).NotTo(HaveOccurred())
				Expect(fakeWorker.FindOrCreateContainerCallCount()).To(Equal(1))
				_, logger, delegate, owner, metadata, containerSpec, types := fakeWorker.FindOrCreateContainerArgsForCall(0)
				Expect(delegate).To(Equal(fakeDelegate))
				Expect(owner).To(Equal(db.NewBuildStepContainerOwner(43, atc.PlanID("some-plan-id"), 42)))
				Expect(metadata).To(BeZero())
				Expect(containerSpec).To(Equal(worker.ContainerSpec{
					TeamID: 42,
					Tags:   []string{},
					ImageSpec: worker.ImageSpec{
						ResourceType: "fake-resource-type",
					},
					BindMounts: []worker.BindMountSource{&worker.CertsVolumeMount{Logger: logger}},
					Outputs: map[string]string{
						"resource": atc.ResourcesDir("get"),
					},
				}))
				Expect(types).To(Equal(resourceTypes))
			})

			It("fetches volume", func() {
				Expect(initErr).NotTo(HaveOccurred())
				Expect(fakeContainer.RunCallCount()).To(Equal(2))
			})

			It("initializes cache", func() {
				Expect(initErr).NotTo(HaveOccurred())
				Expect(fakeVolume.InitializeResourceCacheCallCount()).To(Equal(1))
				rc := fakeVolume.InitializeResourceCacheArgsForCall(0)
				Expect(rc).To(Equal(fakeUsedResourceCache))
			})

			Context("when getting resource fails with other error", func() {
				var disaster error

				BeforeEach(func() {
					disaster = errors.New("failed")
					fakeContainer.RunReturns(nil, disaster)
				})

				It("returns the error", func() {
					Expect(initErr).To(HaveOccurred())
					Expect(initErr).To(Equal(disaster))
				})
			})
		})
	})
})<|MERGE_RESOLUTION|>--- conflicted
+++ resolved
@@ -88,14 +88,6 @@
 		fakeResourceInstance = new(resourcefakes.FakeResourceInstance)
 		fakeResourceInstance.ResourceCacheReturns(fakeUsedResourceCache)
 		fakeResourceInstance.ContainerOwnerReturns(db.NewBuildStepContainerOwner(43, atc.PlanID("some-plan-id"), 42))
-<<<<<<< HEAD
-=======
-		fakeResourceCacheFactory = new(dbfakes.FakeResourceCacheFactory)
-		fakeResourceCacheFactory.UpdateResourceCacheMetadataReturns(nil)
-		fakeResourceCacheFactory.ResourceCacheMetadataReturns([]db.ResourceConfigMetadataField{
-			{Name: "some", Value: "metadata"},
-		}, nil)
->>>>>>> 425244de
 
 		fakeDelegate = new(workerfakes.FakeImageFetchingDelegate)
 
@@ -118,11 +110,7 @@
 		fetchSourceFactory = resource.NewFetchSourceFactory(fakeResourceCacheFactory, resourceFactory)
 		fetchSource = fetchSourceFactory.NewFetchSource(
 			logger,
-<<<<<<< HEAD
 			image.NewGetEventHandler(),
-			fakeResourceInstance,
-=======
->>>>>>> 425244de
 			fakeWorker,
 			fakeResourceInstance,
 			resourceTypes,
@@ -133,7 +121,7 @@
 					ResourceType: "fake-resource-type",
 				},
 				Outputs: map[string]string{
-					"resource": resource.ResourcesDir("get"),
+					"resource": atc.ResourcesDir("get"),
 				},
 			},
 			resource.Session{},
