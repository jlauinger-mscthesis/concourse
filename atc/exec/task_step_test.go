package exec_test

import (
	"archive/tar"
	"context"
	"errors"
	"io"
	"io/ioutil"
	"strings"

	"code.cloudfoundry.org/lager"
	"code.cloudfoundry.org/lager/lagertest"
	"github.com/DataDog/zstd"
	. "github.com/onsi/ginkgo"
	. "github.com/onsi/gomega"
	"github.com/onsi/gomega/gbytes"

	"github.com/concourse/concourse/atc"
	"github.com/concourse/concourse/atc/creds/credsfakes"
	"github.com/concourse/concourse/atc/db"
	"github.com/concourse/concourse/atc/db/lock/lockfakes"
	"github.com/concourse/concourse/atc/exec"
	"github.com/concourse/concourse/atc/exec/artifact"
	"github.com/concourse/concourse/atc/exec/execfakes"
	"github.com/concourse/concourse/atc/worker"
	"github.com/concourse/concourse/atc/worker/workerfakes"
)

var _ = Describe("TaskStep", func() {
	var (
		ctx    context.Context
		cancel func()
		logger *lagertest.TestLogger

		stdoutBuf *gbytes.Buffer
		stderrBuf *gbytes.Buffer

		fakeClient   *workerfakes.FakeClient
		fakeStrategy *workerfakes.FakeContainerPlacementStrategy

		fakeLockFactory *lockfakes.FakeLockFactory

		fakeSecretManager *credsfakes.FakeSecrets
		fakeDelegate      *execfakes.FakeTaskDelegate
		taskPlan          *atc.TaskPlan

		interpolatedResourceTypes atc.VersionedResourceTypes

		repo  *artifact.Repository
		state *execfakes.FakeRunState

		taskStep exec.Step
		stepErr  error

		containerMetadata = db.ContainerMetadata{
			WorkingDirectory: "some-artifact-root",
			Type:             db.ContainerTypeTask,
			StepName:         "some-step",
		}

		stepMetadata = exec.StepMetadata{
			TeamID:  123,
			BuildID: 1234,
			JobID:   12345,
		}

		planID = atc.PlanID(42)
	)

	BeforeEach(func() {
		ctx, cancel = context.WithCancel(context.Background())
		logger = lagertest.NewTestLogger("task-action-test")

		stdoutBuf = gbytes.NewBuffer()
		stderrBuf = gbytes.NewBuffer()

		fakeClient = new(workerfakes.FakeClient)
		fakeStrategy = new(workerfakes.FakeContainerPlacementStrategy)

		fakeLock := new(lockfakes.FakeLock)

		fakeLockFactory = new(lockfakes.FakeLockFactory)
		fakeLockFactory.AcquireReturns(fakeLock, true, nil)

		fakeSecretManager = new(credsfakes.FakeSecrets)
		fakeSecretManager.GetReturns("super-secret-source", nil, true, nil)

		fakeDelegate = new(execfakes.FakeTaskDelegate)
		fakeDelegate.StdoutReturns(stdoutBuf)
		fakeDelegate.StderrReturns(stderrBuf)

		repo = artifact.NewRepository()
		state = new(execfakes.FakeRunState)
		state.ArtifactsReturns(repo)

		fakeWorker.IncreaseActiveTasksStub = func() error {
			fakeWorker.ActiveTasksReturns(1, nil)
			return nil
		}

		uninterpolatedResourceTypes := atc.VersionedResourceTypes{
			{
				ResourceType: atc.ResourceType{
					Name:   "custom-resource",
					Type:   "custom-type",
					Source: atc.Source{"some-custom": "((source-param))"},
					Params: atc.Params{"some-custom": "param"},
				},
				Version: atc.Version{"some-custom": "version"},
			},
		}

		interpolatedResourceTypes = atc.VersionedResourceTypes{
			{
				ResourceType: atc.ResourceType{
					Name:   "custom-resource",
					Type:   "custom-type",
					Source: atc.Source{"some-custom": "super-secret-source"},
					Params: atc.Params{"some-custom": "param"},
				},
				Version: atc.Version{"some-custom": "version"},
			},
		}

		taskPlan = &atc.TaskPlan{
			Name:                   "some-task",
			Privileged:             false,
			Tags:                   []string{"step", "tags"},
			VersionedResourceTypes: uninterpolatedResourceTypes,
		}
	})

	JustBeforeEach(func() {
		plan := atc.Plan{
			ID:   atc.PlanID(planID),
			Task: taskPlan,
		}

		// stuff stored on task step still
		taskStep = exec.NewTaskStep(
			plan.ID,
			*plan.Task,
			atc.ContainerLimits{},
			stepMetadata,
			containerMetadata,
			fakeSecretManager,
			fakeStrategy,
			fakeClient,
			fakeDelegate,
			fakeLockFactory,
		)

		stepErr = taskStep.Run(ctx, state)
	})

	Context("when the plan has a config", func() {

		BeforeEach(func() {
			cpu := uint64(1024)
			memory := uint64(1024)

			taskPlan.Config = &atc.TaskConfig{
				Platform: "some-platform",
				ImageResource: &atc.ImageResource{
					Type:    "docker",
					Source:  atc.Source{"some": "secret-source-param"},
					Params:  &atc.Params{"some": "params"},
					Version: &atc.Version{"some": "version"},
				},
				Limits: atc.ContainerLimits{
					CPU:    &cpu,
					Memory: &memory,
				},
				Params: map[string]string{
					"SECURE": "secret-task-param",
				},
				Run: atc.TaskRunConfig{
					Path: "ls",
					Args: []string{"some", "args"},
				},
			}
		})

<<<<<<< HEAD
		Context("before running the task container", func() {
			BeforeEach(func() {
				fakeDelegate.InitializingStub = func(lager.Logger, atc.TaskConfig) {
					defer GinkgoRecover()
					Expect(fakeClient.RunTaskStepCallCount()).To(BeZero())
				}
			})

			It("invoked the delegate's Initializing callback", func() {
				Expect(fakeDelegate.InitializingCallCount()).To(Equal(1))
=======
		Context("when 'limit-active-tasks' strategy is chosen and a worker found", func() {
			BeforeEach(func() {
				fakeWorker.NameReturns("some-worker")
				fakePool.FindOrChooseWorkerForContainerReturns(fakeWorker, nil)

				fakeContainer := new(workerfakes.FakeContainer)
				fakeWorker.FindOrCreateContainerReturns(fakeContainer, nil)

				fakeStrategy.ModifiesActiveTasksReturns(true)
			})
			It("increase the active tasks on the worker", func() {
				Expect(fakeWorker.ActiveTasks()).To(Equal(1))
			})
		})

		Context("when the worker is either found or chosen", func() {
			BeforeEach(func() {
				fakeWorker.NameReturns("some-worker")
				fakePool.FindOrChooseWorkerForContainerReturns(fakeWorker, nil)

				fakeContainer := new(workerfakes.FakeContainer)
				fakeWorker.FindOrCreateContainerReturns(fakeContainer, nil)

				fakeWorker.DecreaseActiveTasksStub = func() error {
					fakeWorker.ActiveTasksReturns(0, nil)
					return nil
				}
			})

			It("finds or chooses a worker", func() {
				Expect(fakePool.FindOrChooseWorkerForContainerCallCount()).To(Equal(1))
				_, _, owner, containerSpec, workerSpec, strategy := fakePool.FindOrChooseWorkerForContainerArgsForCall(0)
				Expect(owner).To(Equal(db.NewBuildStepContainerOwner(stepMetadata.BuildID, planID, stepMetadata.TeamID)))
				cpu := uint64(1024)
				memory := uint64(1024)
				Expect(containerSpec).To(Equal(worker.ContainerSpec{
					Platform: "some-platform",
					Tags:     []string{"step", "tags"},
					TeamID:   stepMetadata.TeamID,
					ImageSpec: worker.ImageSpec{
						ImageResource: &worker.ImageResource{
							Type:    "docker",
							Source:  atc.Source{"some": "secret-source-param"},
							Params:  &atc.Params{"some": "params"},
							Version: &atc.Version{"some": "version"},
						},
						Privileged: false,
					},
					Limits: worker.ContainerLimits{
						CPU:    &cpu,
						Memory: &memory,
					},
					Dir:     "some-artifact-root",
					Env:     []string{"SECURE=secret-task-param"},
					Type:    "task",
					Inputs:  []worker.InputSource{},
					Outputs: worker.OutputPaths{},
				}))

				Expect(workerSpec).To(Equal(worker.WorkerSpec{
					Platform:      "some-platform",
					Tags:          []string{"step", "tags"},
					TeamID:        stepMetadata.TeamID,
					ResourceType:  "docker",
					ResourceTypes: interpolatedResourceTypes,
				}))
				Expect(strategy).To(Equal(fakeStrategy))
>>>>>>> 8c5d0dc1
			})

			Context("when rootfs uri is set instead of image resource", func() {
				BeforeEach(func() {
					taskPlan.Config = &atc.TaskConfig{
						Platform:  "some-platform",
						RootfsURI: "some-image",
						Params:    map[string]string{"SOME": "params"},
						Run: atc.TaskRunConfig{
							Path: "ls",
							Args: []string{"some", "args"},
						},
					}
				})

<<<<<<< HEAD
				It("correctly sets up the image spec", func() {
					Expect(fakeClient.RunTaskStepCallCount()).To(Equal(1))
					_, _, _, containerSpec, _, _, _, _, _, _ := fakeClient.RunTaskStepArgsForCall(0)

=======
				It("finds or creates a container", func() {
					Expect(fakeWorker.FindOrCreateContainerCallCount()).To(Equal(1))
					_, cancel, delegate, owner, createdMetadata, containerSpec, actualResourceTypes := fakeWorker.FindOrCreateContainerArgsForCall(0)
					Expect(cancel).ToNot(BeNil())
					Expect(owner).To(Equal(db.NewBuildStepContainerOwner(stepMetadata.BuildID, planID, stepMetadata.TeamID)))
					Expect(delegate).To(Equal(fakeDelegate))
					Expect(createdMetadata).To(Equal(db.ContainerMetadata{
						WorkingDirectory: "some-artifact-root",
						Type:             db.ContainerTypeTask,
						StepName:         "some-step",
					}))

					cpu := uint64(1024)
					memory := uint64(1024)
>>>>>>> 8c5d0dc1
					Expect(containerSpec).To(Equal(worker.ContainerSpec{
						Platform: "some-platform",
						Tags:     []string{"step", "tags"},
						TeamID:   stepMetadata.TeamID,
						ImageSpec: worker.ImageSpec{
							ImageURL:   "some-image",
							Privileged: false,
						},
						Dir:     "some-artifact-root",
<<<<<<< HEAD
						Env:     []string{"SOME=params"},
=======
						Env:     []string{"SECURE=secret-task-param"},
						Type:    "task",
>>>>>>> 8c5d0dc1
						Inputs:  []worker.InputSource{},
						Outputs: worker.OutputPaths{},
					}))

<<<<<<< HEAD
=======
					It("finds or creates a container", func() {
						Expect(fakeWorker.FindOrCreateContainerCallCount()).To(Equal(1))
						_, cancel, delegate, owner, createdMetadata, containerSpec, actualResourceTypes := fakeWorker.FindOrCreateContainerArgsForCall(0)
						Expect(cancel).ToNot(BeNil())
						Expect(owner).To(Equal(db.NewBuildStepContainerOwner(stepMetadata.BuildID, planID, stepMetadata.TeamID)))
						Expect(delegate).To(Equal(fakeDelegate))
						Expect(createdMetadata).To(Equal(db.ContainerMetadata{
							WorkingDirectory: "some-artifact-root",
							Type:             db.ContainerTypeTask,
							StepName:         "some-step",
						}))

						Expect(containerSpec).To(Equal(worker.ContainerSpec{
							Platform: "some-platform",
							Tags:     []string{"step", "tags"},
							TeamID:   stepMetadata.TeamID,
							ImageSpec: worker.ImageSpec{
								ImageURL:   "some-image",
								Privileged: false,
							},
							Dir:     "some-artifact-root",
							Env:     []string{"SOME=params"},
							Type:    "task",
							Inputs:  []worker.InputSource{},
							Outputs: worker.OutputPaths{},
						}))

						Expect(actualResourceTypes).To(Equal(interpolatedResourceTypes))
					})
>>>>>>> 8c5d0dc1
				})
			})

		})

		It("creates a containerSpec with the correct parameters", func() {
			Expect(fakeClient.RunTaskStepCallCount()).To(Equal(1))

			_, _, _, containerSpec, _, _, _, _, _, _ := fakeClient.RunTaskStepArgsForCall(0)

			Expect(containerSpec.Dir).To(Equal("some-artifact-root"))
			Expect(containerSpec.User).To(BeEmpty())
		})

		It("creates the task process spec with the correct parameters", func() {
			Expect(fakeClient.RunTaskStepCallCount()).To(Equal(1))

			_, _, _, _, _, _, _, _, taskProcessSpec, _ := fakeClient.RunTaskStepArgsForCall(0)
			Expect(taskProcessSpec.StdoutWriter).To(Equal(stdoutBuf))
			Expect(taskProcessSpec.StderrWriter).To(Equal(stderrBuf))
			Expect(taskProcessSpec.Path).To(Equal("ls"))
			Expect(taskProcessSpec.Args).To(Equal([]string{"some", "args"}))
		})

		Context("when privileged", func() {
			BeforeEach(func() {
				taskPlan.Privileged = true
			})

			It("marks the container's image spec as privileged", func() {
				Expect(fakeClient.RunTaskStepCallCount()).To(Equal(1))
				_, _, _, containerSpec, _, _, _, _, _, _ := fakeClient.RunTaskStepArgsForCall(0)
				Expect(containerSpec.ImageSpec.Privileged).To(BeTrue())
			})
		})

		Context("when the configuration specifies paths for inputs", func() {
			var inputSource *workerfakes.FakeArtifactSource
			var otherInputSource *workerfakes.FakeArtifactSource

			BeforeEach(func() {
				inputSource = new(workerfakes.FakeArtifactSource)
				otherInputSource = new(workerfakes.FakeArtifactSource)

				taskPlan.Config = &atc.TaskConfig{
					Platform:  "some-platform",
					RootfsURI: "some-image",
					Params:    map[string]string{"SOME": "params"},
					Run: atc.TaskRunConfig{
						Path: "ls",
						Args: []string{"some", "args"},
					},
					Inputs: []atc.TaskInputConfig{
						{Name: "some-input", Path: "some-input-configured-path"},
						{Name: "some-other-input"},
					},
				}
			})

			Context("when all inputs are present", func() {
				BeforeEach(func() {
					repo.RegisterSource("some-input", inputSource)
					repo.RegisterSource("some-other-input", otherInputSource)
				})

				It("configures the inputs for the containerSpec correctly", func() {
					Expect(fakeClient.RunTaskStepCallCount()).To(Equal(1))
					_, _, _, containerSpec, _, _, _, _, _, _ := fakeClient.RunTaskStepArgsForCall(0)
					Expect(containerSpec.Inputs).To(HaveLen(2))
					for _, input := range containerSpec.Inputs {
						switch input.DestinationPath() {
						case "some-artifact-root/some-input-configured-path":
							Expect(input.Source()).To(Equal(inputSource))
						case "some-artifact-root/some-other-input":
							Expect(input.Source()).To(Equal(otherInputSource))
						default:
							panic("unknown input: " + input.DestinationPath())
						}
					}
				})
			})

			Context("when any of the inputs are missing", func() {
				BeforeEach(func() {
					repo.RegisterSource("some-input", inputSource)
				})

				It("returns a MissingInputsError", func() {
					Expect(stepErr).To(BeAssignableToTypeOf(exec.MissingInputsError{}))
					Expect(stepErr.(exec.MissingInputsError).Inputs).To(ConsistOf("some-other-input"))
				})
			})
		})

		Context("when input is remapped", func() {
			var remappedInputSource *workerfakes.FakeArtifactSource

			BeforeEach(func() {
				remappedInputSource = new(workerfakes.FakeArtifactSource)
				taskPlan.InputMapping = map[string]string{"remapped-input": "remapped-input-src"}
				taskPlan.Config = &atc.TaskConfig{
					Platform: "some-platform",
					Run: atc.TaskRunConfig{
						Path: "ls",
						Args: []string{"some", "args"},
					},
					Inputs: []atc.TaskInputConfig{
						{Name: "remapped-input"},
					},
				}
			})

			Context("when all inputs are present in the in source repository", func() {
				BeforeEach(func() {
					repo.RegisterSource("remapped-input-src", remappedInputSource)
				})

				It("uses remapped input", func() {
					Expect(fakeClient.RunTaskStepCallCount()).To(Equal(1))
					_, _, _, containerSpec, _, _, _, _, _, _ := fakeClient.RunTaskStepArgsForCall(0)
					Expect(containerSpec.Inputs).To(HaveLen(1))
					Expect(containerSpec.Inputs[0].Source()).To(Equal(remappedInputSource))
					Expect(containerSpec.Inputs[0].DestinationPath()).To(Equal("some-artifact-root/remapped-input"))
					Expect(stepErr).ToNot(HaveOccurred())
				})
			})

			Context("when any of the inputs are missing", func() {
				It("returns a MissingInputsError", func() {
					Expect(stepErr).To(BeAssignableToTypeOf(exec.MissingInputsError{}))
					Expect(stepErr.(exec.MissingInputsError).Inputs).To(ConsistOf("remapped-input-src"))
				})
			})
		})

		Context("when some inputs are optional", func() {
			var (
				optionalInputSource, optionalInput2Source, requiredInputSource *workerfakes.FakeArtifactSource
			)

			BeforeEach(func() {
				optionalInputSource = new(workerfakes.FakeArtifactSource)
				optionalInput2Source = new(workerfakes.FakeArtifactSource)
				requiredInputSource = new(workerfakes.FakeArtifactSource)
				taskPlan.Config = &atc.TaskConfig{
					Platform: "some-platform",
					Run: atc.TaskRunConfig{
						Path: "ls",
					},
					Inputs: []atc.TaskInputConfig{
						{Name: "optional-input", Optional: true},
						{Name: "optional-input-2", Optional: true},
						{Name: "required-input"},
					},
				}
			})

			Context("when an optional input is missing", func() {
				BeforeEach(func() {
					repo.RegisterSource("required-input", requiredInputSource)
					repo.RegisterSource("optional-input-2", optionalInput2Source)
				})

				It("runs successfully without the optional input", func() {
					Expect(stepErr).ToNot(HaveOccurred())
					Expect(fakeClient.RunTaskStepCallCount()).To(Equal(1))
					_, _, _, containerSpec, _, _, _, _, _, _ := fakeClient.RunTaskStepArgsForCall(0)
					Expect(containerSpec.Inputs).To(HaveLen(2))
					Expect(containerSpec.Inputs[0].Source()).To(Equal(optionalInput2Source))
					Expect(containerSpec.Inputs[0].DestinationPath()).To(Equal("some-artifact-root/optional-input-2"))
					Expect(containerSpec.Inputs[1].Source()).To(Equal(requiredInputSource))
					Expect(containerSpec.Inputs[1].DestinationPath()).To(Equal("some-artifact-root/required-input"))
				})
			})

			Context("when a required input is missing", func() {
				BeforeEach(func() {
					repo.RegisterSource("optional-input", optionalInputSource)
					repo.RegisterSource("optional-input-2", optionalInput2Source)
				})

				It("returns a MissingInputsError", func() {
					Expect(stepErr).To(BeAssignableToTypeOf(exec.MissingInputsError{}))
					Expect(stepErr.(exec.MissingInputsError).Inputs).To(ConsistOf("required-input"))
				})
			})
		})

		Context("when the configuration specifies paths for caches", func() {
			var (
				fakeVolume1 *workerfakes.FakeVolume
				fakeVolume2 *workerfakes.FakeVolume
			)

			BeforeEach(func() {
				taskPlan.Config = &atc.TaskConfig{
					Platform:  "some-platform",
					RootfsURI: "some-image",
					Run: atc.TaskRunConfig{
						Path: "ls",
					},
					Caches: []atc.CacheConfig{
						{Path: "some-path-1"},
						{Path: "some-path-2"},
					},
				}

				fakeVolume1 = new(workerfakes.FakeVolume)
				fakeVolume2 = new(workerfakes.FakeVolume)
				taskResult := worker.TaskResult{
					Status: 0,
					VolumeMounts: []worker.VolumeMount{
						worker.VolumeMount{
							Volume:    fakeVolume1,
							MountPath: "some-artifact-root/some-path-1",
						},
						worker.VolumeMount{
							Volume:    fakeVolume2,
							MountPath: "some-artifact-root/some-path-2",
						},
					},
					Err: nil,
				}
				fakeClient.RunTaskStepReturns(taskResult)
			})

			It("creates the containerSpec with the caches in the inputs", func() {
				_, _, _, containerSpec, _, _, _, _, _, _ := fakeClient.RunTaskStepArgsForCall(0)
				Expect(containerSpec.Inputs).To(HaveLen(2))
				Expect([]string{
					containerSpec.Inputs[0].DestinationPath(),
					containerSpec.Inputs[1].DestinationPath(),
				}).To(ConsistOf(
					"some-artifact-root/some-path-1",
					"some-artifact-root/some-path-2",
				))
			})

			Context("when task belongs to a job", func() {
				BeforeEach(func() {
					stepMetadata.JobID = 12
				})

				It("registers cache volumes as task caches", func() {
					Expect(stepErr).ToNot(HaveOccurred())

					Expect(fakeVolume1.InitializeTaskCacheCallCount()).To(Equal(1))
					_, jID, stepName, cachePath, p := fakeVolume1.InitializeTaskCacheArgsForCall(0)
					Expect(jID).To(Equal(stepMetadata.JobID))
					Expect(stepName).To(Equal("some-task"))
					Expect(cachePath).To(Equal("some-path-1"))
					Expect(p).To(Equal(bool(taskPlan.Privileged)))

					Expect(fakeVolume2.InitializeTaskCacheCallCount()).To(Equal(1))
					_, jID, stepName, cachePath, p = fakeVolume2.InitializeTaskCacheArgsForCall(0)
					Expect(jID).To(Equal(stepMetadata.JobID))
					Expect(stepName).To(Equal("some-task"))
					Expect(cachePath).To(Equal("some-path-2"))
					Expect(p).To(Equal(bool(taskPlan.Privileged)))
				})
			})

			Context("when task does not belong to job (one-off build)", func() {
				BeforeEach(func() {
					stepMetadata.JobID = 0
				})

				It("does not initialize caches", func() {
					Expect(stepErr).ToNot(HaveOccurred())
					Expect(fakeVolume1.InitializeTaskCacheCallCount()).To(Equal(0))
					Expect(fakeVolume2.InitializeTaskCacheCallCount()).To(Equal(0))
				})
			})
		})

		Context("when the configuration specifies paths for outputs", func() {
			BeforeEach(func() {
				taskPlan.Config = &atc.TaskConfig{
					Platform:  "some-platform",
					RootfsURI: "some-image",
					Params:    map[string]string{"SOME": "params"},
					Run: atc.TaskRunConfig{
						Path: "ls",
						Args: []string{"some", "args"},
					},
					Outputs: []atc.TaskOutputConfig{
						{Name: "some-output", Path: "some-output-configured-path"},
						{Name: "some-other-output"},
						{Name: "some-trailing-slash-output", Path: "some-output-configured-path-with-trailing-slash/"},
					},
				}
			})

			It("configures them appropriately in the container spec", func() {
				_, _, _, containerSpec, _, _, _, _, _, _ := fakeClient.RunTaskStepArgsForCall(0)
				Expect(containerSpec.Outputs).To(Equal(worker.OutputPaths{
					"some-output":                "some-artifact-root/some-output-configured-path/",
					"some-other-output":          "some-artifact-root/some-other-output/",
					"some-trailing-slash-output": "some-artifact-root/some-output-configured-path-with-trailing-slash/",
				}))
			})
		})

		Context("when missing the platform", func() {

			BeforeEach(func() {
				taskPlan.Config.Platform = ""
			})

			It("returns the error", func() {
				Expect(stepErr).To(HaveOccurred())
			})

			It("is not successful", func() {
				Expect(taskStep.Succeeded()).To(BeFalse())
			})
		})

		Context("when missing the path to the executable", func() {

			BeforeEach(func() {
				taskPlan.Config.Run.Path = ""
			})

			It("returns the error", func() {
				Expect(stepErr).To(HaveOccurred())
			})

			It("is not successful", func() {
				Expect(taskStep.Succeeded()).To(BeFalse())
			})
		})

		Context("when an image artifact name is specified", func() {
			BeforeEach(func() {
				taskPlan.ImageArtifactName = "some-image-artifact"
			})

			Context("when the image artifact is registered in the source repo", func() {
				var imageArtifactSource *workerfakes.FakeArtifactSource

				BeforeEach(func() {
					imageArtifactSource = new(workerfakes.FakeArtifactSource)
					repo.RegisterSource("some-image-artifact", imageArtifactSource)
				})

				It("configures it in the containerSpec's ImageSpec", func() {
					_, _, _, containerSpec, workerSpec, _, _, _, _, _ := fakeClient.RunTaskStepArgsForCall(0)
					Expect(containerSpec.ImageSpec).To(Equal(worker.ImageSpec{
						ImageArtifactSource: imageArtifactSource,
					}))

					Expect(workerSpec.ResourceType).To(Equal(""))
				})

				Describe("when task config specifies image and/or image resource as well as image artifact", func() {
					Context("when streaming the metadata from the worker succeeds", func() {
						var metadataReader io.ReadCloser
						BeforeEach(func() {
							metadataReader = ioutil.NopCloser(strings.NewReader("some-tar-contents"))
							imageArtifactSource.StreamFileReturns(metadataReader, nil)
						})

						JustBeforeEach(func() {
							Expect(stepErr).ToNot(HaveOccurred())
						})

						Context("when the task config also specifies image", func() {
							BeforeEach(func() {
								taskPlan.Config = &atc.TaskConfig{
									Platform:  "some-platform",
									RootfsURI: "some-image",
									Params:    map[string]string{"SOME": "params"},
									Run: atc.TaskRunConfig{
										Path: "ls",
										Args: []string{"some", "args"},
									},
								}
							})

							It("still uses the image artifact source", func() {
								_, _, _, containerSpec, workerSpec, _, _, _, _, _ := fakeClient.RunTaskStepArgsForCall(0)
								Expect(containerSpec.ImageSpec).To(Equal(worker.ImageSpec{
									ImageArtifactSource: imageArtifactSource,
								}))

								Expect(workerSpec.ResourceType).To(Equal(""))
							})
						})

						Context("when the task config also specifies image_resource", func() {
							BeforeEach(func() {
								taskPlan.Config = &atc.TaskConfig{
									Platform: "some-platform",
									ImageResource: &atc.ImageResource{
										Type:    "docker",
										Source:  atc.Source{"some": "super-secret-source"},
										Params:  &atc.Params{"some": "params"},
										Version: &atc.Version{"some": "version"},
									},
									Params: map[string]string{"SOME": "params"},
									Run: atc.TaskRunConfig{
										Path: "ls",
										Args: []string{"some", "args"},
									},
								}
							})

							It("still uses the image artifact source", func() {
								_, _, _, containerSpec, workerSpec, _, _, _, _, _ := fakeClient.RunTaskStepArgsForCall(0)
								Expect(containerSpec.ImageSpec).To(Equal(worker.ImageSpec{
									ImageArtifactSource: imageArtifactSource,
								}))

								Expect(workerSpec.ResourceType).To(Equal(""))
							})
						})

						Context("when the task config also specifies image and image_resource", func() {
							BeforeEach(func() {
								taskPlan.Config = &atc.TaskConfig{
									Platform:  "some-platform",
									RootfsURI: "some-image",
									ImageResource: &atc.ImageResource{
										Type:    "docker",
										Source:  atc.Source{"some": "super-secret-source"},
										Params:  &atc.Params{"some": "params"},
										Version: &atc.Version{"some": "version"},
									},
									Params: map[string]string{"SOME": "params"},
									Run: atc.TaskRunConfig{
										Path: "ls",
										Args: []string{"some", "args"},
									},
								}
							})

							It("still uses the image artifact source", func() {
								_, _, _, containerSpec, workerSpec, _, _, _, _, _ := fakeClient.RunTaskStepArgsForCall(0)
								Expect(containerSpec.ImageSpec).To(Equal(worker.ImageSpec{
									ImageArtifactSource: imageArtifactSource,
								}))
								Expect(workerSpec.ResourceType).To(Equal(""))
							})
						})
					})
				})
			})

<<<<<<< HEAD
			Context("when the image artifact is NOT registered in the source repo", func() {
				It("returns a MissingTaskImageSourceError", func() {
					Expect(stepErr).To(Equal(exec.MissingTaskImageSourceError{"some-image-artifact"}))
				})
=======
					Context("when the configuration specifies paths for outputs", func() {
						BeforeEach(func() {
							taskPlan.Config = &atc.TaskConfig{
								Platform:  "some-platform",
								RootfsURI: "some-image",
								Params:    map[string]string{"SOME": "params"},
								Run: atc.TaskRunConfig{
									Path: "ls",
									Args: []string{"some", "args"},
								},
								Outputs: []atc.TaskOutputConfig{
									{Name: "some-output", Path: "some-output-configured-path"},
									{Name: "some-other-output"},
									{Name: "some-trailing-slash-output", Path: "some-output-configured-path-with-trailing-slash/"},
								},
							}
						})

						It("configures them appropriately in the container spec", func() {
							_, _, _, _, _, containerSpec, _ := fakeWorker.FindOrCreateContainerArgsForCall(0)
							Expect(containerSpec.Outputs).To(Equal(worker.OutputPaths{
								"some-output":                "some-artifact-root/some-output-configured-path/",
								"some-other-output":          "some-artifact-root/some-other-output/",
								"some-trailing-slash-output": "some-artifact-root/some-output-configured-path-with-trailing-slash/",
							}))
						})

						Context("when the process exits 0", func() {
							BeforeEach(func() {
								fakeProcess.WaitReturns(0, nil)
							})

							It("finishes the task via the delegate", func() {
								Expect(fakeDelegate.FinishedCallCount()).To(Equal(1))
								_, status := fakeDelegate.FinishedArgsForCall(0)
								Expect(status).To(Equal(exec.ExitStatus(0)))
							})

							Describe("the registered sources", func() {
								var (
									artifactSource1 worker.ArtifactSource
									artifactSource2 worker.ArtifactSource
									artifactSource3 worker.ArtifactSource

									fakeMountPath1 string = "some-artifact-root/some-output-configured-path/"
									fakeMountPath2 string = "some-artifact-root/some-other-output/"
									fakeMountPath3 string = "some-artifact-root/some-output-configured-path-with-trailing-slash/"

									fakeNewlyCreatedVolume1 *workerfakes.FakeVolume
									fakeNewlyCreatedVolume2 *workerfakes.FakeVolume
									fakeNewlyCreatedVolume3 *workerfakes.FakeVolume

									fakeVolume1 *workerfakes.FakeVolume
									fakeVolume2 *workerfakes.FakeVolume
									fakeVolume3 *workerfakes.FakeVolume
								)

								BeforeEach(func() {
									fakeNewlyCreatedVolume1 = new(workerfakes.FakeVolume)
									fakeNewlyCreatedVolume1.HandleReturns("some-handle-1")
									fakeNewlyCreatedVolume2 = new(workerfakes.FakeVolume)
									fakeNewlyCreatedVolume2.HandleReturns("some-handle-2")
									fakeNewlyCreatedVolume3 = new(workerfakes.FakeVolume)
									fakeNewlyCreatedVolume3.HandleReturns("some-handle-3")

									fakeVolume1 = new(workerfakes.FakeVolume)
									fakeVolume1.HandleReturns("some-handle-1")
									fakeVolume2 = new(workerfakes.FakeVolume)
									fakeVolume2.HandleReturns("some-handle-2")
									fakeVolume3 = new(workerfakes.FakeVolume)
									fakeVolume3.HandleReturns("some-handle-3")

									fakeContainer.VolumeMountsReturns([]worker.VolumeMount{
										worker.VolumeMount{
											Volume:    fakeVolume1,
											MountPath: fakeMountPath1,
										},
										worker.VolumeMount{
											Volume:    fakeVolume2,
											MountPath: fakeMountPath2,
										},
										worker.VolumeMount{
											Volume:    fakeVolume3,
											MountPath: fakeMountPath3,
										},
									})
								})

								JustBeforeEach(func() {
									Expect(stepErr).ToNot(HaveOccurred())

									var found bool
									artifactSource1, found = repo.SourceFor("some-output")
									Expect(found).To(BeTrue())

									artifactSource2, found = repo.SourceFor("some-other-output")
									Expect(found).To(BeTrue())

									artifactSource3, found = repo.SourceFor("some-trailing-slash-output")
									Expect(found).To(BeTrue())
								})

								It("does not register the task as a source", func() {
									sourceMap := repo.AsMap()
									Expect(sourceMap).To(ConsistOf(artifactSource1, artifactSource2, artifactSource3))
								})

								Describe("streaming to a destination", func() {
									var streamedOut io.ReadCloser
									var fakeDestination *workerfakes.FakeArtifactDestination

									BeforeEach(func() {
										fakeDestination = new(workerfakes.FakeArtifactDestination)

										streamedOut = gbytes.NewBuffer()
										fakeVolume1.StreamOutReturns(streamedOut, nil)
									})

									It("passes existing output volumes to the resource", func() {
										_, _, _, _, _, containerSpec, _ := fakeWorker.FindOrCreateContainerArgsForCall(0)
										Expect(containerSpec.Outputs).To(Equal(worker.OutputPaths{
											"some-output":                "some-artifact-root/some-output-configured-path/",
											"some-other-output":          "some-artifact-root/some-other-output/",
											"some-trailing-slash-output": "some-artifact-root/some-output-configured-path-with-trailing-slash/",
										}))
									})

									It("streams the data from the volumes to the destination", func() {
										err := artifactSource1.StreamTo(logger, fakeDestination)
										Expect(err).NotTo(HaveOccurred())

										Expect(fakeVolume1.StreamOutCallCount()).To(Equal(1))
										path := fakeVolume1.StreamOutArgsForCall(0)
										Expect(path).To(Equal("."))

										Expect(fakeDestination.StreamInCallCount()).To(Equal(1))
										dest, src := fakeDestination.StreamInArgsForCall(0)
										Expect(dest).To(Equal("."))
										Expect(src).To(Equal(streamedOut))
									})
								})

								Describe("streaming a file out", func() {
									Context("when the container can stream out", func() {
										var (
											fileContent = "file-content"

											tgzBuffer *gbytes.Buffer
										)

										BeforeEach(func() {
											tgzBuffer = gbytes.NewBuffer()
											fakeVolume1.StreamOutReturns(tgzBuffer, nil)
										})

										Context("when the file exists", func() {
											BeforeEach(func() {
												zstdWriter := zstd.NewWriter(tgzBuffer)
												defer zstdWriter.Close()

												tarWriter := tar.NewWriter(zstdWriter)
												defer tarWriter.Close()

												err := tarWriter.WriteHeader(&tar.Header{
													Name: "some-file",
													Mode: 0644,
													Size: int64(len(fileContent)),
												})
												Expect(err).NotTo(HaveOccurred())

												_, err = tarWriter.Write([]byte(fileContent))
												Expect(err).NotTo(HaveOccurred())
											})

											It("streams out the given path", func() {
												reader, err := artifactSource1.StreamFile(logger, "some-path")
												Expect(err).NotTo(HaveOccurred())

												Expect(ioutil.ReadAll(reader)).To(Equal([]byte(fileContent)))

												path := fakeVolume1.StreamOutArgsForCall(0)
												Expect(path).To(Equal("some-path"))
											})

											Describe("closing the stream", func() {
												It("closes the stream from the versioned source", func() {
													reader, err := artifactSource1.StreamFile(logger, "some-path")
													Expect(err).NotTo(HaveOccurred())

													Expect(tgzBuffer.Closed()).To(BeFalse())

													err = reader.Close()
													Expect(err).NotTo(HaveOccurred())

													Expect(tgzBuffer.Closed()).To(BeTrue())
												})
											})
										})

										Context("but the stream is empty", func() {
											It("returns ErrFileNotFound", func() {
												_, err := artifactSource1.StreamFile(logger, "some-path")
												Expect(err).To(MatchError(exec.FileNotFoundError{Path: "some-path"}))
											})
										})
									})

									Context("when the volume cannot stream out", func() {
										disaster := errors.New("nope")

										BeforeEach(func() {
											fakeVolume1.StreamOutReturns(nil, disaster)
										})

										It("returns the error", func() {
											_, err := artifactSource1.StreamFile(logger, "some-path")
											Expect(err).To(Equal(disaster))
										})
									})
								})
							})

							Context("when saving the exit status succeeds", func() {
								BeforeEach(func() {
									fakeContainer.SetPropertyReturns(nil)
								})

								It("returns successfully", func() {
									Expect(stepErr).ToNot(HaveOccurred())
								})
							})

							Context("when saving the exit status fails", func() {
								disaster := errors.New("nope")

								BeforeEach(func() {
									fakeContainer.SetPropertyStub = func(name string, value string) error {
										defer GinkgoRecover()

										if name == "concourse:exit-status" {
											return disaster
										}

										return nil
									}
								})

								It("returns the error", func() {
									Expect(stepErr).To(Equal(disaster))
								})

								It("is not successful", func() {
									Expect(taskStep.Succeeded()).To(BeFalse())
								})
							})

							Context("when 'limit-active-tasks' strategy is chosen", func() {
								BeforeEach(func() {
									fakeStrategy.ModifiesActiveTasksReturns(true)
								})

								It("decrements the active tasks counter on the worker", func() {
									Expect(fakeWorker.ActiveTasks()).To(Equal(0))
								})
							})
						})

						Context("when the process is interrupted", func() {
							var stopped chan struct{}
							BeforeEach(func() {
								stopped = make(chan struct{})

								fakeProcess.WaitStub = func() (int, error) {
									defer GinkgoRecover()
>>>>>>> 8c5d0dc1

				It("is not successful", func() {
					Expect(taskStep.Succeeded()).To(BeFalse())
				})
			})
		})

		Context("when the image_resource is specified (even if RootfsURI is configured)", func() {
			BeforeEach(func() {
				taskPlan.Config = &atc.TaskConfig{
					Platform:  "some-platform",
					RootfsURI: "some-image",
					ImageResource: &atc.ImageResource{
						Type:    "docker",
						Source:  atc.Source{"some": "super-secret-source"},
						Params:  &atc.Params{"some": "params"},
						Version: &atc.Version{"some": "version"},
					},
					Params: map[string]string{"SOME": "params"},
					Run: atc.TaskRunConfig{
						Path: "ls",
						Args: []string{"some", "args"},
					},
				}
			})

			It("creates the specs with the image resource", func() {
				_, _, _, containerSpec, workerSpec, _, _, _, _, _ := fakeClient.RunTaskStepArgsForCall(0)
				Expect(containerSpec.ImageSpec.ImageResource).To(Equal(&worker.ImageResource{
					Type:    "docker",
					Source:  atc.Source{"some": "super-secret-source"},
					Params:  &atc.Params{"some": "params"},
					Version: &atc.Version{"some": "version"},
				}))

				Expect(workerSpec).To(Equal(worker.WorkerSpec{
					TeamID:        123,
					Platform:      "some-platform",
					ResourceTypes: interpolatedResourceTypes,
					Tags:          []string{"step", "tags"},
					ResourceType:  "docker",
				}))
			})
		})

		Context("when the RootfsURI is configured", func() {
			BeforeEach(func() {
				taskPlan.Config = &atc.TaskConfig{
					Platform:  "some-platform",
					RootfsURI: "some-image",
					Params:    map[string]string{"SOME": "params"},
					Run: atc.TaskRunConfig{
						Path: "ls",
						Args: []string{"some", "args"},
					},
				}
			})

			It("creates the specs with the image resource", func() {
				_, _, _, containerSpec, workerSpec, _, _, _, _, _ := fakeClient.RunTaskStepArgsForCall(0)
				Expect(containerSpec.ImageSpec.ImageURL).To(Equal("some-image"))

				Expect(workerSpec).To(Equal(worker.WorkerSpec{
					TeamID:        123,
					Platform:      "some-platform",
					ResourceTypes: interpolatedResourceTypes,
					Tags:          []string{"step", "tags"},
				}))
			})
		})

		Context("when a run dir is specified", func() {
			var dir string
			BeforeEach(func() {
				dir = "/some/dir"
				taskPlan.Config.Run.Dir = dir
			})

			It("specifies it in the process  spec", func() {
				_, _, _, _, _, _, _, _, processSpec, _ := fakeClient.RunTaskStepArgsForCall(0)
				Expect(processSpec.Dir).To(Equal(dir))
			})
		})

		Context("when a run user is specified", func() {
			BeforeEach(func() {
				taskPlan.Config.Run.User = "some-user"
			})

			It("adds the user to the container spec", func() {
				_, _, _, containerSpec, _, _, _, _, _, _ := fakeClient.RunTaskStepArgsForCall(0)
				Expect(containerSpec.User).To(Equal("some-user"))
			})

			It("doesn't bother adding the user to the run spec", func() {
				_, _, _, _, _, _, _, _, processSpec, _ := fakeClient.RunTaskStepArgsForCall(0)
				Expect(processSpec.User).To(BeEmpty())
			})
		})

		Context("when running the task succeeds", func() {
			var taskStepStatus int
			BeforeEach(func() {
				taskPlan.Config = &atc.TaskConfig{
					Platform:  "some-platform",
					RootfsURI: "some-image",
					Params:    map[string]string{"SOME": "params"},
					Run: atc.TaskRunConfig{
						Path: "ls",
						Args: []string{"some", "args"},
					},
					Outputs: []atc.TaskOutputConfig{
						{Name: "some-output", Path: "some-output-configured-path"},
						{Name: "some-other-output"},
						{Name: "some-trailing-slash-output", Path: "some-output-configured-path-with-trailing-slash/"},
					},
				}
			})

			It("returns successfully", func() {
				Expect(stepErr).ToNot(HaveOccurred())
			})

			Context("when the task exits with zero status", func() {
				BeforeEach(func() {
					taskStepStatus = 0
					taskResult := worker.TaskResult{
						Status: taskStepStatus,
						VolumeMounts: []worker.VolumeMount{},
						Err: nil,
					}
					fakeClient.RunTaskStepReturns(taskResult)
				})
				It("finishes the task via the delegate", func() {
					Expect(fakeDelegate.FinishedCallCount()).To(Equal(1))
					_, status := fakeDelegate.FinishedArgsForCall(0)
					Expect(status).To(Equal(exec.ExitStatus(taskStepStatus)))
				})

				It("returns successfully", func() {
					Expect(stepErr).ToNot(HaveOccurred())
				})

				Describe("the registered sources", func() {
					var (
						artifactSource1 worker.ArtifactSource
						artifactSource2 worker.ArtifactSource
						artifactSource3 worker.ArtifactSource

						fakeMountPath1 string = "some-artifact-root/some-output-configured-path/"
						fakeMountPath2 string = "some-artifact-root/some-other-output/"
						fakeMountPath3 string = "some-artifact-root/some-output-configured-path-with-trailing-slash/"

<<<<<<< HEAD
						fakeNewlyCreatedVolume1 *workerfakes.FakeVolume
						fakeNewlyCreatedVolume2 *workerfakes.FakeVolume
						fakeNewlyCreatedVolume3 *workerfakes.FakeVolume
=======
									sourceMap := repo.AsMap()
									Expect(sourceMap).To(ConsistOf(artifactSource1, artifactSource2, artifactSource3))
								})
							})
							Context("when 'limit-active-tasks' strategy is chosen", func() {
								BeforeEach(func() {
									fakeStrategy.ModifiesActiveTasksReturns(true)
								})

								It("decrements the active tasks counter on the worker", func() {
									Expect(fakeWorker.ActiveTasks()).To(Equal(0))
								})
							})
						})
					})
>>>>>>> 8c5d0dc1

						fakeVolume1 *workerfakes.FakeVolume
						fakeVolume2 *workerfakes.FakeVolume
						fakeVolume3 *workerfakes.FakeVolume
					)

					BeforeEach(func() {
						fakeNewlyCreatedVolume1 = new(workerfakes.FakeVolume)
						fakeNewlyCreatedVolume1.HandleReturns("some-handle-1")
						fakeNewlyCreatedVolume2 = new(workerfakes.FakeVolume)
						fakeNewlyCreatedVolume2.HandleReturns("some-handle-2")
						fakeNewlyCreatedVolume3 = new(workerfakes.FakeVolume)
						fakeNewlyCreatedVolume3.HandleReturns("some-handle-3")

						fakeVolume1 = new(workerfakes.FakeVolume)
						fakeVolume1.HandleReturns("some-handle-1")
						fakeVolume2 = new(workerfakes.FakeVolume)
						fakeVolume2.HandleReturns("some-handle-2")
						fakeVolume3 = new(workerfakes.FakeVolume)
						fakeVolume3.HandleReturns("some-handle-3")

						fakeTaskResult := worker.TaskResult{
							Status: 0,
							VolumeMounts: []worker.VolumeMount{
								worker.VolumeMount{
									Volume:    fakeVolume1,
									MountPath: fakeMountPath1,
								},
								worker.VolumeMount{
									Volume:    fakeVolume2,
									MountPath: fakeMountPath2,
								},
								worker.VolumeMount{
									Volume:    fakeVolume3,
									MountPath: fakeMountPath3,
								},
							},
							Err: nil,
						}
						fakeClient.RunTaskStepReturns(fakeTaskResult)
					})

					JustBeforeEach(func() {
						Expect(stepErr).ToNot(HaveOccurred())

						var found bool
						artifactSource1, found = repo.SourceFor("some-output")
						Expect(found).To(BeTrue())

						artifactSource2, found = repo.SourceFor("some-other-output")
						Expect(found).To(BeTrue())

						artifactSource3, found = repo.SourceFor("some-trailing-slash-output")
						Expect(found).To(BeTrue())
					})

					It("does not register the task as a source", func() {
						sourceMap := repo.AsMap()
						Expect(sourceMap).To(ConsistOf(artifactSource1, artifactSource2, artifactSource3))
					})

					Describe("streaming to a destination", func() {
						var streamedOut io.ReadCloser
						var fakeDestination *workerfakes.FakeArtifactDestination

						BeforeEach(func() {
							fakeDestination = new(workerfakes.FakeArtifactDestination)

							streamedOut = gbytes.NewBuffer()
							fakeVolume1.StreamOutReturns(streamedOut, nil)
						})

						It("passes existing output volumes to the resource", func() {
							_, _, _, containerSpec, _, _, _, _, _, _ := fakeClient.RunTaskStepArgsForCall(0)
							Expect(containerSpec.Outputs).To(Equal(worker.OutputPaths{
								"some-output":                "some-artifact-root/some-output-configured-path/",
								"some-other-output":          "some-artifact-root/some-other-output/",
								"some-trailing-slash-output": "some-artifact-root/some-output-configured-path-with-trailing-slash/",
							}))
						})

						It("streams the data from the volumes to the destination", func() {
							err := artifactSource1.StreamTo(logger, fakeDestination)
							Expect(err).NotTo(HaveOccurred())

							Expect(fakeVolume1.StreamOutCallCount()).To(Equal(1))
							path := fakeVolume1.StreamOutArgsForCall(0)
							Expect(path).To(Equal("."))

							Expect(fakeDestination.StreamInCallCount()).To(Equal(1))
							dest, src := fakeDestination.StreamInArgsForCall(0)
							Expect(dest).To(Equal("."))
							Expect(src).To(Equal(streamedOut))
						})
					})

					Describe("streaming a file out", func() {
						Context("when the container can stream out", func() {
							var (
								fileContent = "file-content"

								tgzBuffer *gbytes.Buffer
							)

							BeforeEach(func() {
								tgzBuffer = gbytes.NewBuffer()
								fakeVolume1.StreamOutReturns(tgzBuffer, nil)
							})

							Context("when the file exists", func() {
								BeforeEach(func() {
									zstdWriter := zstd.NewWriter(tgzBuffer)
									defer zstdWriter.Close()

									tarWriter := tar.NewWriter(zstdWriter)
									defer tarWriter.Close()

									err := tarWriter.WriteHeader(&tar.Header{
										Name: "some-file",
										Mode: 0644,
										Size: int64(len(fileContent)),
									})
									Expect(err).NotTo(HaveOccurred())

									_, err = tarWriter.Write([]byte(fileContent))
									Expect(err).NotTo(HaveOccurred())
								})

								It("streams out the given path", func() {
									reader, err := artifactSource1.StreamFile(logger, "some-path")
									Expect(err).NotTo(HaveOccurred())

									Expect(ioutil.ReadAll(reader)).To(Equal([]byte(fileContent)))

									path := fakeVolume1.StreamOutArgsForCall(0)
									Expect(path).To(Equal("some-path"))
								})

								Describe("closing the stream", func() {
									It("closes the stream from the versioned source", func() {
										reader, err := artifactSource1.StreamFile(logger, "some-path")
										Expect(err).NotTo(HaveOccurred())

										Expect(tgzBuffer.Closed()).To(BeFalse())

										err = reader.Close()
										Expect(err).NotTo(HaveOccurred())

										Expect(tgzBuffer.Closed()).To(BeTrue())
									})
								})
							})

							Context("but the stream is empty", func() {
								It("returns ErrFileNotFound", func() {
									_, err := artifactSource1.StreamFile(logger, "some-path")
									Expect(err).To(MatchError(exec.FileNotFoundError{Path: "some-path"}))
								})
							})
						})

						Context("when the volume cannot stream out", func() {
							disaster := errors.New("nope")

							BeforeEach(func() {
								fakeVolume1.StreamOutReturns(nil, disaster)
							})

							It("returns the error", func() {
								_, err := artifactSource1.StreamFile(logger, "some-path")
								Expect(err).To(Equal(disaster))
							})
						})
						Context("when 'limit-active-tasks' strategy is chosen", func() {
							BeforeEach(func() {
								fakeStrategy.ModifiesActiveTasksReturns(true)
							})

							It("decrements the active tasks counter on the worker", func() {
								Expect(fakeWorker.ActiveTasks()).To(Equal(0))
							})
						})
					})
<<<<<<< HEAD
=======

					Context("when waiting on the process fails", func() {
						disaster := errors.New("nope")

						BeforeEach(func() {
							fakeProcess.WaitReturns(0, disaster)
						})

						It("returns the error", func() {
							Expect(stepErr).To(Equal(disaster))
						})

						It("is not successful", func() {
							Expect(taskStep.Succeeded()).To(BeFalse())
						})
						Context("when 'limit-active-tasks' strategy is chosen", func() {
							BeforeEach(func() {
								fakeStrategy.ModifiesActiveTasksReturns(true)
							})

							It("decrements the active tasks counter on the worker", func() {
								Expect(fakeWorker.ActiveTasks()).To(Equal(0))
							})
						})
					})

					Context("when the process is interrupted", func() {
						var stopped chan struct{}
						BeforeEach(func() {
							stopped = make(chan struct{})

							fakeProcess.WaitStub = func() (int, error) {
								defer GinkgoRecover()

								<-stopped
								return 128 + 15, nil
							}

							fakeContainer.StopStub = func(bool) error {
								close(stopped)
								return nil
							}

							cancel()
						})

						It("stops the container", func() {
							Expect(fakeContainer.StopCallCount()).To(Equal(1))
							Expect(fakeContainer.StopArgsForCall(0)).To(BeFalse())
							Expect(stepErr).To(Equal(context.Canceled))
						})

						It("is not successful", func() {
							Expect(taskStep.Succeeded()).To(BeFalse())
						})

						Context("when container.stop returns an error", func() {
							var disaster error

							BeforeEach(func() {
								disaster = errors.New("gotta get away")

								fakeContainer.StopStub = func(bool) error {
									close(stopped)
									return disaster
								}
							})

							It("doesn't return the error", func() {
								Expect(stepErr).To(Equal(context.Canceled))
							})

							It("is not successful", func() {
								Expect(taskStep.Succeeded()).To(BeFalse())
							})
						})

						It("doesn't register a source", func() {
							sourceMap := repo.AsMap()
							Expect(sourceMap).To(BeEmpty())
						})
						Context("when 'limit-active-tasks' strategy is chosen", func() {
							BeforeEach(func() {
								fakeStrategy.ModifiesActiveTasksReturns(true)
							})

							It("decrements the active tasks counter on the worker", func() {
								Expect(fakeWorker.ActiveTasks()).To(Equal(0))
							})
						})
					})

					Context("when running the task's script fails", func() {
						disaster := errors.New("nope")

						BeforeEach(func() {
							fakeContainer.RunReturns(nil, disaster)
						})

						It("returns the error", func() {
							Expect(stepErr).To(Equal(disaster))
						})

						It("is not successful", func() {
							Expect(taskStep.Succeeded()).To(BeFalse())
						})

						Context("when 'limit-active-tasks' strategy is chosen", func() {
							BeforeEach(func() {
								fakeStrategy.ModifiesActiveTasksReturns(true)
							})

							It("decrements the active tasks counter on the worker", func() {
								Expect(fakeWorker.ActiveTasks()).To(Equal(0))
							})
						})
					})
>>>>>>> 8c5d0dc1
				})
			})

			Context("when the task exits with nonzero status", func() {
				BeforeEach(func() {
					taskStepStatus = 5
					taskResult := worker.TaskResult{ Status: taskStepStatus, VolumeMounts: []worker.VolumeMount{}, Err: nil }
					fakeClient.RunTaskStepReturns(taskResult)
				})
				It("finishes the task via the delegate", func() {
					Expect(fakeDelegate.FinishedCallCount()).To(Equal(1))
					_, status := fakeDelegate.FinishedArgsForCall(0)
					Expect(status).To(Equal(exec.ExitStatus(taskStepStatus)))
				})

				It("returns successfully", func() {
					Expect(stepErr).ToNot(HaveOccurred())
				})
				Context("when 'limit-active-tasks' strategy is chosen", func() {
					BeforeEach(func() {
						fakeStrategy.ModifiesActiveTasksReturns(true)
					})

					It("decrements the active tasks counter on the worker", func() {
						Expect(fakeWorker.ActiveTasks()).To(Equal(0))
					})
				})
			})
		})

		Context("when running the task fails", func() {
			disaster := errors.New("task run failed")

			BeforeEach(func() {
				taskResult := worker.TaskResult{ Status: -1, VolumeMounts: []worker.VolumeMount{}, Err: disaster }
				fakeClient.RunTaskStepReturns(taskResult)
			})

			It("returns the error", func() {
				Expect(stepErr).To(Equal(disaster))
			})

			It("is not successful", func() {
				Expect(taskStep.Succeeded()).To(BeFalse())
			})
		})

		Context("when the task step is interrupted", func() {
			BeforeEach(func() {
				fakeClient.RunTaskStepReturns(
					worker.TaskResult{
						Status:       -1,
						VolumeMounts: []worker.VolumeMount{},
						Err:          context.Canceled,
					},
				)
				cancel()
			})

			It("returns the context.Canceled error", func() {
				Expect(stepErr).To(Equal(context.Canceled))
			})

			It("is not successful", func() {
				Expect(taskStep.Succeeded()).To(BeFalse())
			})

			It("waits for RunTaskStep to return", func() {
				Expect(fakeClient.RunTaskStepCallCount()).To(Equal(1))
			})

			It("doesn't register a source", func() {
				sourceMap := repo.AsMap()
				Expect(sourceMap).To(BeEmpty())
			})
		})

		Context("when RunTaskStep returns volume mounts", func() {
			var (
				fakeMountPath1 string = "some-artifact-root/some-output-configured-path/"
				fakeMountPath2 string = "some-artifact-root/some-other-output/"
				fakeMountPath3 string = "some-artifact-root/some-output-configured-path-with-trailing-slash/"

				fakeVolume1 *workerfakes.FakeVolume
				fakeVolume2 *workerfakes.FakeVolume
				fakeVolume3 *workerfakes.FakeVolume
			)

			BeforeEach(func() {
				taskPlan.Config = &atc.TaskConfig{
					Platform:  "some-platform",
					RootfsURI: "some-image",
					Params:    map[string]string{"SOME": "params"},
					Run: atc.TaskRunConfig{
						Path: "ls",
						Args: []string{"some", "args"},
					},
					Outputs: []atc.TaskOutputConfig{
						{Name: "some-output", Path: "some-output-configured-path"},
						{Name: "some-other-output"},
						{Name: "some-trailing-slash-output", Path: "some-output-configured-path-with-trailing-slash/"},
					},
				}

				fakeVolume1 = new(workerfakes.FakeVolume)
				fakeVolume1.HandleReturns("some-handle-1")
				fakeVolume2 = new(workerfakes.FakeVolume)
				fakeVolume2.HandleReturns("some-handle-2")
				fakeVolume3 = new(workerfakes.FakeVolume)
				fakeVolume3.HandleReturns("some-handle-3")

				taskResult := worker.TaskResult{
					Status: 0,
					VolumeMounts: []worker.VolumeMount{
						worker.VolumeMount{
							Volume:    fakeVolume1,
							MountPath: fakeMountPath1,
						},
						worker.VolumeMount{
							Volume:    fakeVolume2,
							MountPath: fakeMountPath2,
						},
						worker.VolumeMount{
							Volume:    fakeVolume3,
							MountPath: fakeMountPath3,
						},
					},
					Err: nil,
				}
				fakeClient.RunTaskStepReturns(taskResult)
			})

			It("re-registers the outputs as sources", func() {
				artifactSource1, found := repo.SourceFor("some-output")
				Expect(found).To(BeTrue())

				artifactSource2, found := repo.SourceFor("some-other-output")
				Expect(found).To(BeTrue())

				artifactSource3, found := repo.SourceFor("some-trailing-slash-output")
				Expect(found).To(BeTrue())

				sourceMap := repo.AsMap()
				Expect(sourceMap).To(ConsistOf(artifactSource1, artifactSource2, artifactSource3))
			})
		})

		Context("when output is remapped", func() {
			var (
				fakeMountPath string = "some-artifact-root/generic-remapped-output/"
			)

			BeforeEach(func() {
				taskPlan.OutputMapping = map[string]string{"generic-remapped-output": "specific-remapped-output"}
				taskPlan.Config = &atc.TaskConfig{
					Platform: "some-platform",
					Run: atc.TaskRunConfig{
						Path: "ls",
					},
					Outputs: []atc.TaskOutputConfig{
						{Name: "generic-remapped-output"},
					},
				}

				fakeVolume := new(workerfakes.FakeVolume)
				fakeVolume.HandleReturns("some-handle")

				taskResult := worker.TaskResult{
					Status: 0,
					VolumeMounts: []worker.VolumeMount{
						worker.VolumeMount{
							Volume:    fakeVolume,
							MountPath: fakeMountPath,
						},
					},
					Err: nil,
				}
				fakeClient.RunTaskStepReturns(taskResult)
			})

			JustBeforeEach(func() {
				Expect(stepErr).ToNot(HaveOccurred())
			})

			It("registers the outputs as sources with specific name", func() {
				artifactSource, found := repo.SourceFor("specific-remapped-output")
				Expect(found).To(BeTrue())

				sourceMap := repo.AsMap()
				Expect(sourceMap).To(ConsistOf(artifactSource))
			})
		})

	})
})<|MERGE_RESOLUTION|>--- conflicted
+++ resolved
@@ -77,10 +77,7 @@
 		fakeClient = new(workerfakes.FakeClient)
 		fakeStrategy = new(workerfakes.FakeContainerPlacementStrategy)
 
-		fakeLock := new(lockfakes.FakeLock)
-
 		fakeLockFactory = new(lockfakes.FakeLockFactory)
-		fakeLockFactory.AcquireReturns(fakeLock, true, nil)
 
 		fakeSecretManager = new(credsfakes.FakeSecrets)
 		fakeSecretManager.GetReturns("super-secret-source", nil, true, nil)
@@ -92,11 +89,6 @@
 		repo = artifact.NewRepository()
 		state = new(execfakes.FakeRunState)
 		state.ArtifactsReturns(repo)
-
-		fakeWorker.IncreaseActiveTasksStub = func() error {
-			fakeWorker.ActiveTasksReturns(1, nil)
-			return nil
-		}
 
 		uninterpolatedResourceTypes := atc.VersionedResourceTypes{
 			{
@@ -181,7 +173,6 @@
 			}
 		})
 
-<<<<<<< HEAD
 		Context("before running the task container", func() {
 			BeforeEach(func() {
 				fakeDelegate.InitializingStub = func(lager.Logger, atc.TaskConfig) {
@@ -192,75 +183,6 @@
 
 			It("invoked the delegate's Initializing callback", func() {
 				Expect(fakeDelegate.InitializingCallCount()).To(Equal(1))
-=======
-		Context("when 'limit-active-tasks' strategy is chosen and a worker found", func() {
-			BeforeEach(func() {
-				fakeWorker.NameReturns("some-worker")
-				fakePool.FindOrChooseWorkerForContainerReturns(fakeWorker, nil)
-
-				fakeContainer := new(workerfakes.FakeContainer)
-				fakeWorker.FindOrCreateContainerReturns(fakeContainer, nil)
-
-				fakeStrategy.ModifiesActiveTasksReturns(true)
-			})
-			It("increase the active tasks on the worker", func() {
-				Expect(fakeWorker.ActiveTasks()).To(Equal(1))
-			})
-		})
-
-		Context("when the worker is either found or chosen", func() {
-			BeforeEach(func() {
-				fakeWorker.NameReturns("some-worker")
-				fakePool.FindOrChooseWorkerForContainerReturns(fakeWorker, nil)
-
-				fakeContainer := new(workerfakes.FakeContainer)
-				fakeWorker.FindOrCreateContainerReturns(fakeContainer, nil)
-
-				fakeWorker.DecreaseActiveTasksStub = func() error {
-					fakeWorker.ActiveTasksReturns(0, nil)
-					return nil
-				}
-			})
-
-			It("finds or chooses a worker", func() {
-				Expect(fakePool.FindOrChooseWorkerForContainerCallCount()).To(Equal(1))
-				_, _, owner, containerSpec, workerSpec, strategy := fakePool.FindOrChooseWorkerForContainerArgsForCall(0)
-				Expect(owner).To(Equal(db.NewBuildStepContainerOwner(stepMetadata.BuildID, planID, stepMetadata.TeamID)))
-				cpu := uint64(1024)
-				memory := uint64(1024)
-				Expect(containerSpec).To(Equal(worker.ContainerSpec{
-					Platform: "some-platform",
-					Tags:     []string{"step", "tags"},
-					TeamID:   stepMetadata.TeamID,
-					ImageSpec: worker.ImageSpec{
-						ImageResource: &worker.ImageResource{
-							Type:    "docker",
-							Source:  atc.Source{"some": "secret-source-param"},
-							Params:  &atc.Params{"some": "params"},
-							Version: &atc.Version{"some": "version"},
-						},
-						Privileged: false,
-					},
-					Limits: worker.ContainerLimits{
-						CPU:    &cpu,
-						Memory: &memory,
-					},
-					Dir:     "some-artifact-root",
-					Env:     []string{"SECURE=secret-task-param"},
-					Type:    "task",
-					Inputs:  []worker.InputSource{},
-					Outputs: worker.OutputPaths{},
-				}))
-
-				Expect(workerSpec).To(Equal(worker.WorkerSpec{
-					Platform:      "some-platform",
-					Tags:          []string{"step", "tags"},
-					TeamID:        stepMetadata.TeamID,
-					ResourceType:  "docker",
-					ResourceTypes: interpolatedResourceTypes,
-				}))
-				Expect(strategy).To(Equal(fakeStrategy))
->>>>>>> 8c5d0dc1
 			})
 
 			Context("when rootfs uri is set instead of image resource", func() {
@@ -276,27 +198,10 @@
 					}
 				})
 
-<<<<<<< HEAD
 				It("correctly sets up the image spec", func() {
 					Expect(fakeClient.RunTaskStepCallCount()).To(Equal(1))
-					_, _, _, containerSpec, _, _, _, _, _, _ := fakeClient.RunTaskStepArgsForCall(0)
-
-=======
-				It("finds or creates a container", func() {
-					Expect(fakeWorker.FindOrCreateContainerCallCount()).To(Equal(1))
-					_, cancel, delegate, owner, createdMetadata, containerSpec, actualResourceTypes := fakeWorker.FindOrCreateContainerArgsForCall(0)
-					Expect(cancel).ToNot(BeNil())
-					Expect(owner).To(Equal(db.NewBuildStepContainerOwner(stepMetadata.BuildID, planID, stepMetadata.TeamID)))
-					Expect(delegate).To(Equal(fakeDelegate))
-					Expect(createdMetadata).To(Equal(db.ContainerMetadata{
-						WorkingDirectory: "some-artifact-root",
-						Type:             db.ContainerTypeTask,
-						StepName:         "some-step",
-					}))
-
-					cpu := uint64(1024)
-					memory := uint64(1024)
->>>>>>> 8c5d0dc1
+					_, _, _, _, containerSpec, _, _, _, _, _, _ := fakeClient.RunTaskStepArgsForCall(0)
+
 					Expect(containerSpec).To(Equal(worker.ContainerSpec{
 						Platform: "some-platform",
 						Tags:     []string{"step", "tags"},
@@ -306,48 +211,11 @@
 							Privileged: false,
 						},
 						Dir:     "some-artifact-root",
-<<<<<<< HEAD
 						Env:     []string{"SOME=params"},
-=======
-						Env:     []string{"SECURE=secret-task-param"},
-						Type:    "task",
->>>>>>> 8c5d0dc1
 						Inputs:  []worker.InputSource{},
 						Outputs: worker.OutputPaths{},
 					}))
 
-<<<<<<< HEAD
-=======
-					It("finds or creates a container", func() {
-						Expect(fakeWorker.FindOrCreateContainerCallCount()).To(Equal(1))
-						_, cancel, delegate, owner, createdMetadata, containerSpec, actualResourceTypes := fakeWorker.FindOrCreateContainerArgsForCall(0)
-						Expect(cancel).ToNot(BeNil())
-						Expect(owner).To(Equal(db.NewBuildStepContainerOwner(stepMetadata.BuildID, planID, stepMetadata.TeamID)))
-						Expect(delegate).To(Equal(fakeDelegate))
-						Expect(createdMetadata).To(Equal(db.ContainerMetadata{
-							WorkingDirectory: "some-artifact-root",
-							Type:             db.ContainerTypeTask,
-							StepName:         "some-step",
-						}))
-
-						Expect(containerSpec).To(Equal(worker.ContainerSpec{
-							Platform: "some-platform",
-							Tags:     []string{"step", "tags"},
-							TeamID:   stepMetadata.TeamID,
-							ImageSpec: worker.ImageSpec{
-								ImageURL:   "some-image",
-								Privileged: false,
-							},
-							Dir:     "some-artifact-root",
-							Env:     []string{"SOME=params"},
-							Type:    "task",
-							Inputs:  []worker.InputSource{},
-							Outputs: worker.OutputPaths{},
-						}))
-
-						Expect(actualResourceTypes).To(Equal(interpolatedResourceTypes))
-					})
->>>>>>> 8c5d0dc1
 				})
 			})
 
@@ -356,7 +224,7 @@
 		It("creates a containerSpec with the correct parameters", func() {
 			Expect(fakeClient.RunTaskStepCallCount()).To(Equal(1))
 
-			_, _, _, containerSpec, _, _, _, _, _, _ := fakeClient.RunTaskStepArgsForCall(0)
+			_, _, _, _, containerSpec, _, _, _, _, _, _ := fakeClient.RunTaskStepArgsForCall(0)
 
 			Expect(containerSpec.Dir).To(Equal("some-artifact-root"))
 			Expect(containerSpec.User).To(BeEmpty())
@@ -365,7 +233,7 @@
 		It("creates the task process spec with the correct parameters", func() {
 			Expect(fakeClient.RunTaskStepCallCount()).To(Equal(1))
 
-			_, _, _, _, _, _, _, _, taskProcessSpec, _ := fakeClient.RunTaskStepArgsForCall(0)
+			_, _, _, _, _, _, _, _, _, taskProcessSpec, _ := fakeClient.RunTaskStepArgsForCall(0)
 			Expect(taskProcessSpec.StdoutWriter).To(Equal(stdoutBuf))
 			Expect(taskProcessSpec.StderrWriter).To(Equal(stderrBuf))
 			Expect(taskProcessSpec.Path).To(Equal("ls"))
@@ -379,7 +247,7 @@
 
 			It("marks the container's image spec as privileged", func() {
 				Expect(fakeClient.RunTaskStepCallCount()).To(Equal(1))
-				_, _, _, containerSpec, _, _, _, _, _, _ := fakeClient.RunTaskStepArgsForCall(0)
+				_, _, _, _, containerSpec, _, _, _, _, _, _ := fakeClient.RunTaskStepArgsForCall(0)
 				Expect(containerSpec.ImageSpec.Privileged).To(BeTrue())
 			})
 		})
@@ -415,7 +283,7 @@
 
 				It("configures the inputs for the containerSpec correctly", func() {
 					Expect(fakeClient.RunTaskStepCallCount()).To(Equal(1))
-					_, _, _, containerSpec, _, _, _, _, _, _ := fakeClient.RunTaskStepArgsForCall(0)
+					_, _, _, _, containerSpec, _, _, _, _, _, _ := fakeClient.RunTaskStepArgsForCall(0)
 					Expect(containerSpec.Inputs).To(HaveLen(2))
 					for _, input := range containerSpec.Inputs {
 						switch input.DestinationPath() {
@@ -467,7 +335,7 @@
 
 				It("uses remapped input", func() {
 					Expect(fakeClient.RunTaskStepCallCount()).To(Equal(1))
-					_, _, _, containerSpec, _, _, _, _, _, _ := fakeClient.RunTaskStepArgsForCall(0)
+					_, _, _, _, containerSpec, _, _, _, _, _, _ := fakeClient.RunTaskStepArgsForCall(0)
 					Expect(containerSpec.Inputs).To(HaveLen(1))
 					Expect(containerSpec.Inputs[0].Source()).To(Equal(remappedInputSource))
 					Expect(containerSpec.Inputs[0].DestinationPath()).To(Equal("some-artifact-root/remapped-input"))
@@ -514,7 +382,7 @@
 				It("runs successfully without the optional input", func() {
 					Expect(stepErr).ToNot(HaveOccurred())
 					Expect(fakeClient.RunTaskStepCallCount()).To(Equal(1))
-					_, _, _, containerSpec, _, _, _, _, _, _ := fakeClient.RunTaskStepArgsForCall(0)
+					_, _, _, _, containerSpec, _, _, _, _, _, _ := fakeClient.RunTaskStepArgsForCall(0)
 					Expect(containerSpec.Inputs).To(HaveLen(2))
 					Expect(containerSpec.Inputs[0].Source()).To(Equal(optionalInput2Source))
 					Expect(containerSpec.Inputs[0].DestinationPath()).To(Equal("some-artifact-root/optional-input-2"))
@@ -575,7 +443,7 @@
 			})
 
 			It("creates the containerSpec with the caches in the inputs", func() {
-				_, _, _, containerSpec, _, _, _, _, _, _ := fakeClient.RunTaskStepArgsForCall(0)
+				_, _, _, _, containerSpec, _, _, _, _, _, _ := fakeClient.RunTaskStepArgsForCall(0)
 				Expect(containerSpec.Inputs).To(HaveLen(2))
 				Expect([]string{
 					containerSpec.Inputs[0].DestinationPath(),
@@ -642,7 +510,7 @@
 			})
 
 			It("configures them appropriately in the container spec", func() {
-				_, _, _, containerSpec, _, _, _, _, _, _ := fakeClient.RunTaskStepArgsForCall(0)
+				_, _, _, _, containerSpec, _, _, _, _, _, _ := fakeClient.RunTaskStepArgsForCall(0)
 				Expect(containerSpec.Outputs).To(Equal(worker.OutputPaths{
 					"some-output":                "some-artifact-root/some-output-configured-path/",
 					"some-other-output":          "some-artifact-root/some-other-output/",
@@ -695,7 +563,7 @@
 				})
 
 				It("configures it in the containerSpec's ImageSpec", func() {
-					_, _, _, containerSpec, workerSpec, _, _, _, _, _ := fakeClient.RunTaskStepArgsForCall(0)
+					_, _, _, _, containerSpec, workerSpec, _, _, _, _, _ := fakeClient.RunTaskStepArgsForCall(0)
 					Expect(containerSpec.ImageSpec).To(Equal(worker.ImageSpec{
 						ImageArtifactSource: imageArtifactSource,
 					}))
@@ -729,7 +597,7 @@
 							})
 
 							It("still uses the image artifact source", func() {
-								_, _, _, containerSpec, workerSpec, _, _, _, _, _ := fakeClient.RunTaskStepArgsForCall(0)
+								_, _, _, _, containerSpec, workerSpec, _, _, _, _, _ := fakeClient.RunTaskStepArgsForCall(0)
 								Expect(containerSpec.ImageSpec).To(Equal(worker.ImageSpec{
 									ImageArtifactSource: imageArtifactSource,
 								}))
@@ -757,7 +625,7 @@
 							})
 
 							It("still uses the image artifact source", func() {
-								_, _, _, containerSpec, workerSpec, _, _, _, _, _ := fakeClient.RunTaskStepArgsForCall(0)
+								_, _, _, _, containerSpec, workerSpec, _, _, _, _, _ := fakeClient.RunTaskStepArgsForCall(0)
 								Expect(containerSpec.ImageSpec).To(Equal(worker.ImageSpec{
 									ImageArtifactSource: imageArtifactSource,
 								}))
@@ -786,7 +654,7 @@
 							})
 
 							It("still uses the image artifact source", func() {
-								_, _, _, containerSpec, workerSpec, _, _, _, _, _ := fakeClient.RunTaskStepArgsForCall(0)
+								_, _, _, _, containerSpec, workerSpec, _, _, _, _, _ := fakeClient.RunTaskStepArgsForCall(0)
 								Expect(containerSpec.ImageSpec).To(Equal(worker.ImageSpec{
 									ImageArtifactSource: imageArtifactSource,
 								}))
@@ -797,287 +665,10 @@
 				})
 			})
 
-<<<<<<< HEAD
 			Context("when the image artifact is NOT registered in the source repo", func() {
 				It("returns a MissingTaskImageSourceError", func() {
 					Expect(stepErr).To(Equal(exec.MissingTaskImageSourceError{"some-image-artifact"}))
 				})
-=======
-					Context("when the configuration specifies paths for outputs", func() {
-						BeforeEach(func() {
-							taskPlan.Config = &atc.TaskConfig{
-								Platform:  "some-platform",
-								RootfsURI: "some-image",
-								Params:    map[string]string{"SOME": "params"},
-								Run: atc.TaskRunConfig{
-									Path: "ls",
-									Args: []string{"some", "args"},
-								},
-								Outputs: []atc.TaskOutputConfig{
-									{Name: "some-output", Path: "some-output-configured-path"},
-									{Name: "some-other-output"},
-									{Name: "some-trailing-slash-output", Path: "some-output-configured-path-with-trailing-slash/"},
-								},
-							}
-						})
-
-						It("configures them appropriately in the container spec", func() {
-							_, _, _, _, _, containerSpec, _ := fakeWorker.FindOrCreateContainerArgsForCall(0)
-							Expect(containerSpec.Outputs).To(Equal(worker.OutputPaths{
-								"some-output":                "some-artifact-root/some-output-configured-path/",
-								"some-other-output":          "some-artifact-root/some-other-output/",
-								"some-trailing-slash-output": "some-artifact-root/some-output-configured-path-with-trailing-slash/",
-							}))
-						})
-
-						Context("when the process exits 0", func() {
-							BeforeEach(func() {
-								fakeProcess.WaitReturns(0, nil)
-							})
-
-							It("finishes the task via the delegate", func() {
-								Expect(fakeDelegate.FinishedCallCount()).To(Equal(1))
-								_, status := fakeDelegate.FinishedArgsForCall(0)
-								Expect(status).To(Equal(exec.ExitStatus(0)))
-							})
-
-							Describe("the registered sources", func() {
-								var (
-									artifactSource1 worker.ArtifactSource
-									artifactSource2 worker.ArtifactSource
-									artifactSource3 worker.ArtifactSource
-
-									fakeMountPath1 string = "some-artifact-root/some-output-configured-path/"
-									fakeMountPath2 string = "some-artifact-root/some-other-output/"
-									fakeMountPath3 string = "some-artifact-root/some-output-configured-path-with-trailing-slash/"
-
-									fakeNewlyCreatedVolume1 *workerfakes.FakeVolume
-									fakeNewlyCreatedVolume2 *workerfakes.FakeVolume
-									fakeNewlyCreatedVolume3 *workerfakes.FakeVolume
-
-									fakeVolume1 *workerfakes.FakeVolume
-									fakeVolume2 *workerfakes.FakeVolume
-									fakeVolume3 *workerfakes.FakeVolume
-								)
-
-								BeforeEach(func() {
-									fakeNewlyCreatedVolume1 = new(workerfakes.FakeVolume)
-									fakeNewlyCreatedVolume1.HandleReturns("some-handle-1")
-									fakeNewlyCreatedVolume2 = new(workerfakes.FakeVolume)
-									fakeNewlyCreatedVolume2.HandleReturns("some-handle-2")
-									fakeNewlyCreatedVolume3 = new(workerfakes.FakeVolume)
-									fakeNewlyCreatedVolume3.HandleReturns("some-handle-3")
-
-									fakeVolume1 = new(workerfakes.FakeVolume)
-									fakeVolume1.HandleReturns("some-handle-1")
-									fakeVolume2 = new(workerfakes.FakeVolume)
-									fakeVolume2.HandleReturns("some-handle-2")
-									fakeVolume3 = new(workerfakes.FakeVolume)
-									fakeVolume3.HandleReturns("some-handle-3")
-
-									fakeContainer.VolumeMountsReturns([]worker.VolumeMount{
-										worker.VolumeMount{
-											Volume:    fakeVolume1,
-											MountPath: fakeMountPath1,
-										},
-										worker.VolumeMount{
-											Volume:    fakeVolume2,
-											MountPath: fakeMountPath2,
-										},
-										worker.VolumeMount{
-											Volume:    fakeVolume3,
-											MountPath: fakeMountPath3,
-										},
-									})
-								})
-
-								JustBeforeEach(func() {
-									Expect(stepErr).ToNot(HaveOccurred())
-
-									var found bool
-									artifactSource1, found = repo.SourceFor("some-output")
-									Expect(found).To(BeTrue())
-
-									artifactSource2, found = repo.SourceFor("some-other-output")
-									Expect(found).To(BeTrue())
-
-									artifactSource3, found = repo.SourceFor("some-trailing-slash-output")
-									Expect(found).To(BeTrue())
-								})
-
-								It("does not register the task as a source", func() {
-									sourceMap := repo.AsMap()
-									Expect(sourceMap).To(ConsistOf(artifactSource1, artifactSource2, artifactSource3))
-								})
-
-								Describe("streaming to a destination", func() {
-									var streamedOut io.ReadCloser
-									var fakeDestination *workerfakes.FakeArtifactDestination
-
-									BeforeEach(func() {
-										fakeDestination = new(workerfakes.FakeArtifactDestination)
-
-										streamedOut = gbytes.NewBuffer()
-										fakeVolume1.StreamOutReturns(streamedOut, nil)
-									})
-
-									It("passes existing output volumes to the resource", func() {
-										_, _, _, _, _, containerSpec, _ := fakeWorker.FindOrCreateContainerArgsForCall(0)
-										Expect(containerSpec.Outputs).To(Equal(worker.OutputPaths{
-											"some-output":                "some-artifact-root/some-output-configured-path/",
-											"some-other-output":          "some-artifact-root/some-other-output/",
-											"some-trailing-slash-output": "some-artifact-root/some-output-configured-path-with-trailing-slash/",
-										}))
-									})
-
-									It("streams the data from the volumes to the destination", func() {
-										err := artifactSource1.StreamTo(logger, fakeDestination)
-										Expect(err).NotTo(HaveOccurred())
-
-										Expect(fakeVolume1.StreamOutCallCount()).To(Equal(1))
-										path := fakeVolume1.StreamOutArgsForCall(0)
-										Expect(path).To(Equal("."))
-
-										Expect(fakeDestination.StreamInCallCount()).To(Equal(1))
-										dest, src := fakeDestination.StreamInArgsForCall(0)
-										Expect(dest).To(Equal("."))
-										Expect(src).To(Equal(streamedOut))
-									})
-								})
-
-								Describe("streaming a file out", func() {
-									Context("when the container can stream out", func() {
-										var (
-											fileContent = "file-content"
-
-											tgzBuffer *gbytes.Buffer
-										)
-
-										BeforeEach(func() {
-											tgzBuffer = gbytes.NewBuffer()
-											fakeVolume1.StreamOutReturns(tgzBuffer, nil)
-										})
-
-										Context("when the file exists", func() {
-											BeforeEach(func() {
-												zstdWriter := zstd.NewWriter(tgzBuffer)
-												defer zstdWriter.Close()
-
-												tarWriter := tar.NewWriter(zstdWriter)
-												defer tarWriter.Close()
-
-												err := tarWriter.WriteHeader(&tar.Header{
-													Name: "some-file",
-													Mode: 0644,
-													Size: int64(len(fileContent)),
-												})
-												Expect(err).NotTo(HaveOccurred())
-
-												_, err = tarWriter.Write([]byte(fileContent))
-												Expect(err).NotTo(HaveOccurred())
-											})
-
-											It("streams out the given path", func() {
-												reader, err := artifactSource1.StreamFile(logger, "some-path")
-												Expect(err).NotTo(HaveOccurred())
-
-												Expect(ioutil.ReadAll(reader)).To(Equal([]byte(fileContent)))
-
-												path := fakeVolume1.StreamOutArgsForCall(0)
-												Expect(path).To(Equal("some-path"))
-											})
-
-											Describe("closing the stream", func() {
-												It("closes the stream from the versioned source", func() {
-													reader, err := artifactSource1.StreamFile(logger, "some-path")
-													Expect(err).NotTo(HaveOccurred())
-
-													Expect(tgzBuffer.Closed()).To(BeFalse())
-
-													err = reader.Close()
-													Expect(err).NotTo(HaveOccurred())
-
-													Expect(tgzBuffer.Closed()).To(BeTrue())
-												})
-											})
-										})
-
-										Context("but the stream is empty", func() {
-											It("returns ErrFileNotFound", func() {
-												_, err := artifactSource1.StreamFile(logger, "some-path")
-												Expect(err).To(MatchError(exec.FileNotFoundError{Path: "some-path"}))
-											})
-										})
-									})
-
-									Context("when the volume cannot stream out", func() {
-										disaster := errors.New("nope")
-
-										BeforeEach(func() {
-											fakeVolume1.StreamOutReturns(nil, disaster)
-										})
-
-										It("returns the error", func() {
-											_, err := artifactSource1.StreamFile(logger, "some-path")
-											Expect(err).To(Equal(disaster))
-										})
-									})
-								})
-							})
-
-							Context("when saving the exit status succeeds", func() {
-								BeforeEach(func() {
-									fakeContainer.SetPropertyReturns(nil)
-								})
-
-								It("returns successfully", func() {
-									Expect(stepErr).ToNot(HaveOccurred())
-								})
-							})
-
-							Context("when saving the exit status fails", func() {
-								disaster := errors.New("nope")
-
-								BeforeEach(func() {
-									fakeContainer.SetPropertyStub = func(name string, value string) error {
-										defer GinkgoRecover()
-
-										if name == "concourse:exit-status" {
-											return disaster
-										}
-
-										return nil
-									}
-								})
-
-								It("returns the error", func() {
-									Expect(stepErr).To(Equal(disaster))
-								})
-
-								It("is not successful", func() {
-									Expect(taskStep.Succeeded()).To(BeFalse())
-								})
-							})
-
-							Context("when 'limit-active-tasks' strategy is chosen", func() {
-								BeforeEach(func() {
-									fakeStrategy.ModifiesActiveTasksReturns(true)
-								})
-
-								It("decrements the active tasks counter on the worker", func() {
-									Expect(fakeWorker.ActiveTasks()).To(Equal(0))
-								})
-							})
-						})
-
-						Context("when the process is interrupted", func() {
-							var stopped chan struct{}
-							BeforeEach(func() {
-								stopped = make(chan struct{})
-
-								fakeProcess.WaitStub = func() (int, error) {
-									defer GinkgoRecover()
->>>>>>> 8c5d0dc1
 
 				It("is not successful", func() {
 					Expect(taskStep.Succeeded()).To(BeFalse())
@@ -1105,7 +696,7 @@
 			})
 
 			It("creates the specs with the image resource", func() {
-				_, _, _, containerSpec, workerSpec, _, _, _, _, _ := fakeClient.RunTaskStepArgsForCall(0)
+				_, _, _, _, containerSpec, workerSpec, _, _, _, _, _ := fakeClient.RunTaskStepArgsForCall(0)
 				Expect(containerSpec.ImageSpec.ImageResource).To(Equal(&worker.ImageResource{
 					Type:    "docker",
 					Source:  atc.Source{"some": "super-secret-source"},
@@ -1137,7 +728,7 @@
 			})
 
 			It("creates the specs with the image resource", func() {
-				_, _, _, containerSpec, workerSpec, _, _, _, _, _ := fakeClient.RunTaskStepArgsForCall(0)
+				_, _, _, _, containerSpec, workerSpec, _, _, _, _, _ := fakeClient.RunTaskStepArgsForCall(0)
 				Expect(containerSpec.ImageSpec.ImageURL).To(Equal("some-image"))
 
 				Expect(workerSpec).To(Equal(worker.WorkerSpec{
@@ -1157,7 +748,7 @@
 			})
 
 			It("specifies it in the process  spec", func() {
-				_, _, _, _, _, _, _, _, processSpec, _ := fakeClient.RunTaskStepArgsForCall(0)
+				_, _, _, _, _, _, _, _, _, processSpec, _ := fakeClient.RunTaskStepArgsForCall(0)
 				Expect(processSpec.Dir).To(Equal(dir))
 			})
 		})
@@ -1168,12 +759,12 @@
 			})
 
 			It("adds the user to the container spec", func() {
-				_, _, _, containerSpec, _, _, _, _, _, _ := fakeClient.RunTaskStepArgsForCall(0)
+				_, _, _, _, containerSpec, _, _, _, _, _, _ := fakeClient.RunTaskStepArgsForCall(0)
 				Expect(containerSpec.User).To(Equal("some-user"))
 			})
 
 			It("doesn't bother adding the user to the run spec", func() {
-				_, _, _, _, _, _, _, _, processSpec, _ := fakeClient.RunTaskStepArgsForCall(0)
+				_, _, _, _, _, _, _, _, _, processSpec, _ := fakeClient.RunTaskStepArgsForCall(0)
 				Expect(processSpec.User).To(BeEmpty())
 			})
 		})
@@ -1231,27 +822,9 @@
 						fakeMountPath2 string = "some-artifact-root/some-other-output/"
 						fakeMountPath3 string = "some-artifact-root/some-output-configured-path-with-trailing-slash/"
 
-<<<<<<< HEAD
 						fakeNewlyCreatedVolume1 *workerfakes.FakeVolume
 						fakeNewlyCreatedVolume2 *workerfakes.FakeVolume
 						fakeNewlyCreatedVolume3 *workerfakes.FakeVolume
-=======
-									sourceMap := repo.AsMap()
-									Expect(sourceMap).To(ConsistOf(artifactSource1, artifactSource2, artifactSource3))
-								})
-							})
-							Context("when 'limit-active-tasks' strategy is chosen", func() {
-								BeforeEach(func() {
-									fakeStrategy.ModifiesActiveTasksReturns(true)
-								})
-
-								It("decrements the active tasks counter on the worker", func() {
-									Expect(fakeWorker.ActiveTasks()).To(Equal(0))
-								})
-							})
-						})
-					})
->>>>>>> 8c5d0dc1
 
 						fakeVolume1 *workerfakes.FakeVolume
 						fakeVolume2 *workerfakes.FakeVolume
@@ -1325,7 +898,7 @@
 						})
 
 						It("passes existing output volumes to the resource", func() {
-							_, _, _, containerSpec, _, _, _, _, _, _ := fakeClient.RunTaskStepArgsForCall(0)
+							_, _, _, _, containerSpec, _, _, _, _, _, _ := fakeClient.RunTaskStepArgsForCall(0)
 							Expect(containerSpec.Outputs).To(Equal(worker.OutputPaths{
 								"some-output":                "some-artifact-root/some-output-configured-path/",
 								"some-other-output":          "some-artifact-root/some-other-output/",
@@ -1425,136 +998,7 @@
 								Expect(err).To(Equal(disaster))
 							})
 						})
-						Context("when 'limit-active-tasks' strategy is chosen", func() {
-							BeforeEach(func() {
-								fakeStrategy.ModifiesActiveTasksReturns(true)
-							})
-
-							It("decrements the active tasks counter on the worker", func() {
-								Expect(fakeWorker.ActiveTasks()).To(Equal(0))
-							})
-						})
 					})
-<<<<<<< HEAD
-=======
-
-					Context("when waiting on the process fails", func() {
-						disaster := errors.New("nope")
-
-						BeforeEach(func() {
-							fakeProcess.WaitReturns(0, disaster)
-						})
-
-						It("returns the error", func() {
-							Expect(stepErr).To(Equal(disaster))
-						})
-
-						It("is not successful", func() {
-							Expect(taskStep.Succeeded()).To(BeFalse())
-						})
-						Context("when 'limit-active-tasks' strategy is chosen", func() {
-							BeforeEach(func() {
-								fakeStrategy.ModifiesActiveTasksReturns(true)
-							})
-
-							It("decrements the active tasks counter on the worker", func() {
-								Expect(fakeWorker.ActiveTasks()).To(Equal(0))
-							})
-						})
-					})
-
-					Context("when the process is interrupted", func() {
-						var stopped chan struct{}
-						BeforeEach(func() {
-							stopped = make(chan struct{})
-
-							fakeProcess.WaitStub = func() (int, error) {
-								defer GinkgoRecover()
-
-								<-stopped
-								return 128 + 15, nil
-							}
-
-							fakeContainer.StopStub = func(bool) error {
-								close(stopped)
-								return nil
-							}
-
-							cancel()
-						})
-
-						It("stops the container", func() {
-							Expect(fakeContainer.StopCallCount()).To(Equal(1))
-							Expect(fakeContainer.StopArgsForCall(0)).To(BeFalse())
-							Expect(stepErr).To(Equal(context.Canceled))
-						})
-
-						It("is not successful", func() {
-							Expect(taskStep.Succeeded()).To(BeFalse())
-						})
-
-						Context("when container.stop returns an error", func() {
-							var disaster error
-
-							BeforeEach(func() {
-								disaster = errors.New("gotta get away")
-
-								fakeContainer.StopStub = func(bool) error {
-									close(stopped)
-									return disaster
-								}
-							})
-
-							It("doesn't return the error", func() {
-								Expect(stepErr).To(Equal(context.Canceled))
-							})
-
-							It("is not successful", func() {
-								Expect(taskStep.Succeeded()).To(BeFalse())
-							})
-						})
-
-						It("doesn't register a source", func() {
-							sourceMap := repo.AsMap()
-							Expect(sourceMap).To(BeEmpty())
-						})
-						Context("when 'limit-active-tasks' strategy is chosen", func() {
-							BeforeEach(func() {
-								fakeStrategy.ModifiesActiveTasksReturns(true)
-							})
-
-							It("decrements the active tasks counter on the worker", func() {
-								Expect(fakeWorker.ActiveTasks()).To(Equal(0))
-							})
-						})
-					})
-
-					Context("when running the task's script fails", func() {
-						disaster := errors.New("nope")
-
-						BeforeEach(func() {
-							fakeContainer.RunReturns(nil, disaster)
-						})
-
-						It("returns the error", func() {
-							Expect(stepErr).To(Equal(disaster))
-						})
-
-						It("is not successful", func() {
-							Expect(taskStep.Succeeded()).To(BeFalse())
-						})
-
-						Context("when 'limit-active-tasks' strategy is chosen", func() {
-							BeforeEach(func() {
-								fakeStrategy.ModifiesActiveTasksReturns(true)
-							})
-
-							It("decrements the active tasks counter on the worker", func() {
-								Expect(fakeWorker.ActiveTasks()).To(Equal(0))
-							})
-						})
-					})
->>>>>>> 8c5d0dc1
 				})
 			})
 
@@ -1572,15 +1016,6 @@
 
 				It("returns successfully", func() {
 					Expect(stepErr).ToNot(HaveOccurred())
-				})
-				Context("when 'limit-active-tasks' strategy is chosen", func() {
-					BeforeEach(func() {
-						fakeStrategy.ModifiesActiveTasksReturns(true)
-					})
-
-					It("decrements the active tasks counter on the worker", func() {
-						Expect(fakeWorker.ActiveTasks()).To(Equal(0))
-					})
 				})
 			})
 		})
